﻿<?xml version="1.0" encoding="utf-8"?>
<Project ToolsVersion="4.0" xmlns="http://schemas.microsoft.com/developer/msbuild/2003">
  <ItemGroup>
    <Filter Include="uniaxial">
      <UniqueIdentifier>{bc332476-e2aa-4b41-b3a0-ea37ab6bd6bf}</UniqueIdentifier>
    </Filter>
    <Filter Include="uniaxial\fedeas">
      <UniqueIdentifier>{17e6d5d3-c9e1-4870-a449-13ae4d58fb52}</UniqueIdentifier>
    </Filter>
    <Filter Include="uniaxial\drain">
      <UniqueIdentifier>{5fd1b4c8-ead2-4216-a7fb-970ebb495472}</UniqueIdentifier>
    </Filter>
    <Filter Include="uniaxial\py_tz_qz">
      <UniqueIdentifier>{8594df04-6b78-4ab8-8def-e2c7f0da533f}</UniqueIdentifier>
    </Filter>
    <Filter Include="uniaxial\snap">
      <UniqueIdentifier>{27b2bc90-d8a6-4fdb-a6c9-d23e789c4ae3}</UniqueIdentifier>
    </Filter>
    <Filter Include="uniaxial\LimitState">
      <UniqueIdentifier>{efbb9b17-b057-460b-8d7d-c9335fdc32c5}</UniqueIdentifier>
    </Filter>
    <Filter Include="uniaxial\backbone">
      <UniqueIdentifier>{fa11160b-5b70-4e78-b792-d71ee1dc7e91}</UniqueIdentifier>
    </Filter>
    <Filter Include="nD">
      <UniqueIdentifier>{759adb02-2319-4a20-b4c5-4e9354bcbbc8}</UniqueIdentifier>
    </Filter>
    <Filter Include="nD\elasticIsotropic">
      <UniqueIdentifier>{363d102f-ba68-4ab3-83b4-6dacc3522857}</UniqueIdentifier>
    </Filter>
    <Filter Include="nD\j2Plasticity">
      <UniqueIdentifier>{f2175192-dd17-4d3b-854c-ab355d1c706e}</UniqueIdentifier>
    </Filter>
    <Filter Include="nD\soilModels">
      <UniqueIdentifier>{1f2bed24-43cc-4d1c-9307-4940cff81555}</UniqueIdentifier>
    </Filter>
    <Filter Include="nD\wrappers">
      <UniqueIdentifier>{8097a352-49bb-4a30-b5f3-105810415f63}</UniqueIdentifier>
    </Filter>
    <Filter Include="nD\feap">
      <UniqueIdentifier>{de83219b-2a2e-4400-b729-698f242836aa}</UniqueIdentifier>
    </Filter>
    <Filter Include="nD\cyclicSoil">
      <UniqueIdentifier>{aa0816d3-4a68-438e-904e-c2628eeac21c}</UniqueIdentifier>
    </Filter>
    <Filter Include="nD\reinforcedConcretePlaneStress">
      <UniqueIdentifier>{2f58f1a4-b4c9-458d-b213-195a92972cb0}</UniqueIdentifier>
    </Filter>
    <Filter Include="section">
      <UniqueIdentifier>{63b51a38-5479-4629-9946-621f80695b06}</UniqueIdentifier>
    </Filter>
    <Filter Include="section\repres">
      <UniqueIdentifier>{e3cc19ab-edfd-4f39-9e7b-8409eb32f902}</UniqueIdentifier>
    </Filter>
    <Filter Include="section\repres\cell">
      <UniqueIdentifier>{1383063c-cba5-409a-933a-d8cb4c5386b9}</UniqueIdentifier>
      <Extensions>.cpp; .h</Extensions>
    </Filter>
    <Filter Include="section\repres\patch">
      <UniqueIdentifier>{2125e4b8-95b9-48e7-ab41-15c4bd1afe96}</UniqueIdentifier>
    </Filter>
    <Filter Include="section\repres\reinfBar">
      <UniqueIdentifier>{94426a91-c11b-4a54-bf6b-c4eb51a6d19e}</UniqueIdentifier>
      <Extensions>.cpp; .h</Extensions>
    </Filter>
    <Filter Include="section\repres\reinfLayer">
      <UniqueIdentifier>{c2774fa5-4854-4aad-a185-52ff226c62af}</UniqueIdentifier>
      <Extensions>.cpp; .h</Extensions>
    </Filter>
    <Filter Include="section\repres\sect">
      <UniqueIdentifier>{7b4608b8-8f15-4015-b30c-3e604b5a5862}</UniqueIdentifier>
      <Extensions>.cpp; .h</Extensions>
    </Filter>
    <Filter Include="section\fiber">
      <UniqueIdentifier>{c9fa4252-00fb-44b9-8e34-19885e923686}</UniqueIdentifier>
    </Filter>
    <Filter Include="section\ysSection">
      <UniqueIdentifier>{a87e8894-9aff-46a8-9c77-67f9ac4aff25}</UniqueIdentifier>
    </Filter>
    <Filter Include="section\integration">
      <UniqueIdentifier>{50795814-6271-484c-82e6-c82e5429ca2c}</UniqueIdentifier>
    </Filter>
    <Filter Include="yieldSurface">
      <UniqueIdentifier>{9b9c944f-03ca-40c1-bca8-17c0f2b25fa3}</UniqueIdentifier>
    </Filter>
    <Filter Include="yieldSurface\yieldSurfaceBC">
      <UniqueIdentifier>{0fc59005-15fe-4d30-b623-004a6cc647cd}</UniqueIdentifier>
    </Filter>
    <Filter Include="yieldSurface\evolution">
      <UniqueIdentifier>{aa21076d-ec8a-4e9c-8b21-79d06bfd1eb2}</UniqueIdentifier>
    </Filter>
    <Filter Include="yieldSurface\plasticHardening">
      <UniqueIdentifier>{705a4ae4-3dce-45bd-96a7-6d75f2b0f0c9}</UniqueIdentifier>
    </Filter>
    <Filter Include="nD\matCMM">
      <UniqueIdentifier>{03aae77f-2de0-490a-8ce5-d376296d50cd}</UniqueIdentifier>
    </Filter>
    <Filter Include="nD\stressDensityModel">
      <UniqueIdentifier>{6e3e6f77-1c02-4196-ab9f-b240564e4535}</UniqueIdentifier>
    </Filter>
    <Filter Include="uniaxial\stiffness">
      <UniqueIdentifier>{2b934f0c-e610-4ccf-a7a3-34e8bd5cfe3e}</UniqueIdentifier>
    </Filter>
    <Filter Include="uniaxial\strength">
      <UniqueIdentifier>{7ffd3a5e-e58e-4baf-8cd9-7972fd481e56}</UniqueIdentifier>
    </Filter>
    <Filter Include="uniaxial\unloading">
      <UniqueIdentifier>{d4aedfe5-97d5-4d94-b70e-20f8d5014980}</UniqueIdentifier>
    </Filter>
    <Filter Include="nD\UWmaterials">
      <UniqueIdentifier>{be456511-844e-4f02-b923-14685753222d}</UniqueIdentifier>
    </Filter>
  </ItemGroup>
  <ItemGroup>
    <ClCompile Include="..\..\..\SRC\material\uniaxial\AxialSp.cpp">
      <Filter>uniaxial</Filter>
    </ClCompile>
    <ClCompile Include="..\..\..\SRC\material\uniaxial\AxialSpHD.cpp">
      <Filter>uniaxial</Filter>
    </ClCompile>
    <ClCompile Include="..\..\..\SRC\material\uniaxial\BWBN.cpp">
      <Filter>uniaxial</Filter>
    </ClCompile>
    <ClCompile Include="..\..\..\SRC\material\uniaxial\BarSlipMaterial.cpp">
      <Filter>uniaxial</Filter>
    </ClCompile>
    <ClCompile Include="..\..\..\SRC\material\uniaxial\BilinearOilDamper.cpp">
      <Filter>uniaxial</Filter>
    </ClCompile>
    <ClCompile Include="..\..\..\SRC\material\uniaxial\Bond_SP01.cpp">
      <Filter>uniaxial</Filter>
    </ClCompile>
    <ClCompile Include="..\..\..\SRC\material\uniaxial\BoucWenMaterial.cpp">
      <Filter>uniaxial</Filter>
    </ClCompile>
    <ClCompile Include="..\..\..\SRC\material\uniaxial\CFSSSWP.cpp">
      <Filter>uniaxial</Filter>
    </ClCompile>
    <ClCompile Include="..\..\..\SRC\material\uniaxial\CFSWSWP.cpp">
      <Filter>uniaxial</Filter>
    </ClCompile>
    <ClCompile Include="..\..\..\SRC\material\uniaxial\CableMaterial.cpp">
      <Filter>uniaxial</Filter>
    </ClCompile>
    <ClCompile Include="..\..\..\SRC\material\uniaxial\Cast.cpp">
      <Filter>uniaxial</Filter>
    </ClCompile>
    <ClCompile Include="..\..\..\SRC\material\uniaxial\ASD_SMA_3K.cpp">
      <Filter>uniaxial</Filter>
    </ClCompile>
    <ClCompile Include="..\..\..\SRC\material\uniaxial\Concrete01.cpp">
      <Filter>uniaxial</Filter>
    </ClCompile>
    <ClCompile Include="..\..\..\SRC\material\uniaxial\Concrete01WithSITC.cpp">
      <Filter>uniaxial</Filter>
    </ClCompile>
    <ClCompile Include="..\..\..\SRC\material\uniaxial\Concrete02.cpp">
      <Filter>uniaxial</Filter>
    </ClCompile>
    <ClCompile Include="..\..\..\SRC\material\uniaxial\Concrete02Thermal.cpp">
      <Filter>uniaxial</Filter>
    </ClCompile>
    <ClCompile Include="..\..\..\SRC\material\uniaxial\Concrete04.cpp">
      <Filter>uniaxial</Filter>
    </ClCompile>
    <ClCompile Include="..\..\..\SRC\material\uniaxial\Concrete06.cpp">
      <Filter>uniaxial</Filter>
    </ClCompile>
    <ClCompile Include="..\..\..\SRC\material\uniaxial\Concrete07.cpp">
      <Filter>uniaxial</Filter>
    </ClCompile>
    <ClCompile Include="..\..\..\SRC\material\uniaxial\ConcreteD.cpp">
      <Filter>uniaxial</Filter>
    </ClCompile>
    <ClCompile Include="..\..\..\SRC\material\uniaxial\ConcreteSakaiKawashima.cpp">
      <Filter>uniaxial</Filter>
    </ClCompile>
    <ClCompile Include="..\..\..\SRC\material\uniaxial\ConcretewBeta.cpp">
      <Filter>uniaxial</Filter>
    </ClCompile>
    <ClCompile Include="..\..\..\SRC\material\uniaxial\ConfinedConcrete01.cpp">
      <Filter>uniaxial</Filter>
    </ClCompile>
    <ClCompile Include="..\..\..\SRC\material\uniaxial\CubicSpline.cpp">
      <Filter>uniaxial</Filter>
    </ClCompile>
    <ClCompile Include="..\..\..\SRC\material\uniaxial\Dodd_Restrepo.cpp">
      <Filter>uniaxial</Filter>
    </ClCompile>
    <ClCompile Include="..\..\..\SRC\material\uniaxial\DrainMaterial.cpp">
      <Filter>uniaxial</Filter>
    </ClCompile>
    <ClCompile Include="..\..\..\SRC\material\uniaxial\ECC01.cpp">
      <Filter>uniaxial</Filter>
    </ClCompile>
    <ClCompile Include="..\..\..\SRC\material\uniaxial\ENTMaterial.cpp">
      <Filter>uniaxial</Filter>
    </ClCompile>
    <ClCompile Include="..\..\..\SRC\material\uniaxial\EPPGapMaterial.cpp">
      <Filter>uniaxial</Filter>
    </ClCompile>
    <ClCompile Include="..\..\..\SRC\material\uniaxial\Elastic2Material.cpp">
      <Filter>uniaxial</Filter>
    </ClCompile>
    <ClCompile Include="..\..\..\SRC\material\uniaxial\ElasticBilin.cpp">
      <Filter>uniaxial</Filter>
    </ClCompile>
    <ClCompile Include="..\..\..\SRC\material\uniaxial\ElasticMaterial.cpp">
      <Filter>uniaxial</Filter>
    </ClCompile>
    <ClCompile Include="..\..\..\SRC\material\uniaxial\ElasticMultiLinear.cpp">
      <Filter>uniaxial</Filter>
    </ClCompile>
    <ClCompile Include="..\..\..\SRC\material\uniaxial\ElasticPPMaterial.cpp">
      <Filter>uniaxial</Filter>
    </ClCompile>
    <ClCompile Include="..\..\..\SRC\material\uniaxial\FRPConfinedConcrete.cpp">
      <Filter>uniaxial</Filter>
    </ClCompile>
    <ClCompile Include="..\..\..\SRC\material\uniaxial\FatigueMaterial.cpp">
      <Filter>uniaxial</Filter>
    </ClCompile>
    <ClCompile Include="..\..\..\SRC\material\uniaxial\FedeasMaterial.cpp">
      <Filter>uniaxial</Filter>
    </ClCompile>
    <ClCompile Include="..\..\..\SRC\material\uniaxial\HardeningMaterial.cpp">
      <Filter>uniaxial</Filter>
    </ClCompile>
    <ClCompile Include="..\..\..\SRC\material\uniaxial\HookGap.cpp">
      <Filter>uniaxial</Filter>
    </ClCompile>
    <ClCompile Include="..\..\..\SRC\material\uniaxial\HyperbolicGapMaterial.cpp">
      <Filter>uniaxial</Filter>
    </ClCompile>
    <ClCompile Include="..\..\..\SRC\material\uniaxial\HystereticMaterial.cpp">
      <Filter>uniaxial</Filter>
    </ClCompile>
    <ClCompile Include="..\..\..\SRC\material\uniaxial\ImpactMaterial.cpp">
      <Filter>uniaxial</Filter>
    </ClCompile>
    <ClCompile Include="..\..\..\SRC\material\uniaxial\InitStrainMaterial.cpp">
      <Filter>uniaxial</Filter>
    </ClCompile>
    <ClCompile Include="..\..\..\SRC\material\uniaxial\InitStressMaterial.cpp">
      <Filter>uniaxial</Filter>
    </ClCompile>
    <ClCompile Include="..\..\..\SRC\material\uniaxial\KikuchiAikenHDR.cpp">
      <Filter>uniaxial</Filter>
    </ClCompile>
    <ClCompile Include="..\..\..\SRC\material\uniaxial\KikuchiAikenLRB.cpp">
      <Filter>uniaxial</Filter>
    </ClCompile>
    <ClCompile Include="..\..\..\SRC\material\uniaxial\Maxwell.cpp">
      <Filter>uniaxial</Filter>
    </ClCompile>
    <ClCompile Include="..\..\..\Src\material\uniaxial\MinMaxMaterial.cpp">
      <Filter>uniaxial</Filter>
    </ClCompile>
    <ClCompile Include="..\..\..\SRC\material\uniaxial\ModIMKPeakOriented.cpp">
      <Filter>uniaxial</Filter>
    </ClCompile>
    <ClCompile Include="..\..\..\SRC\material\uniaxial\ModIMKPeakOriented02.cpp">
      <Filter>uniaxial</Filter>
    </ClCompile>
    <ClCompile Include="..\..\..\SRC\material\uniaxial\ModIMKPinching.cpp">
      <Filter>uniaxial</Filter>
    </ClCompile>
    <ClCompile Include="..\..\..\SRC\material\uniaxial\ModIMKPinching02.cpp">
      <Filter>uniaxial</Filter>
    </ClCompile>
    <ClCompile Include="..\..\..\SRC\material\uniaxial\MultiLinear.cpp">
      <Filter>uniaxial</Filter>
    </ClCompile>
    <ClCompile Include="..\..\..\SRC\material\uniaxial\NewUniaxialMaterial.cpp">
      <Filter>uniaxial</Filter>
    </ClCompile>
    <ClCompile Include="..\..\..\SRC\material\uniaxial\OriginCentered.cpp">
      <Filter>uniaxial</Filter>
    </ClCompile>
    <ClCompile Include="..\..\..\SRC\material\uniaxial\fedeas\PD1.c">
      <Filter>uniaxial</Filter>
    </ClCompile>
    <ClCompile Include="..\..\..\SRC\material\uniaxial\ParallelMaterial.cpp">
      <Filter>uniaxial</Filter>
    </ClCompile>
    <ClCompile Include="..\..\..\SRC\material\uniaxial\PathIndependentMaterial.cpp">
      <Filter>uniaxial</Filter>
    </ClCompile>
    <ClCompile Include="..\..\..\SRC\material\uniaxial\Pinching4Material.cpp">
      <Filter>uniaxial</Filter>
    </ClCompile>
    <ClCompile Include="..\..\..\SRC\material\uniaxial\RambergOsgoodSteel.cpp">
      <Filter>uniaxial</Filter>
    </ClCompile>
    <ClCompile Include="..\..\..\SRC\material\uniaxial\ReinforcingSteel.cpp">
      <Filter>uniaxial</Filter>
    </ClCompile>
    <ClCompile Include="..\..\..\SRC\material\uniaxial\ResilienceLow.cpp">
      <Filter>uniaxial</Filter>
    </ClCompile>
    <ClCompile Include="..\..\..\SRC\material\uniaxial\ResilienceMaterialHR.cpp">
      <Filter>uniaxial</Filter>
    </ClCompile>
    <ClCompile Include="..\..\..\SRC\material\uniaxial\SAWSMaterial.cpp">
      <Filter>uniaxial</Filter>
    </ClCompile>
    <ClCompile Include="..\..\..\SRC\material\uniaxial\SelfCenteringMaterial.cpp">
      <Filter>uniaxial</Filter>
    </ClCompile>
    <ClCompile Include="..\..\..\SRC\material\uniaxial\SeriesMaterial.cpp">
      <Filter>uniaxial</Filter>
    </ClCompile>
    <ClCompile Include="..\..\..\SRC\material\uniaxial\ShearPanelMaterial.cpp">
      <Filter>uniaxial</Filter>
    </ClCompile>
    <ClCompile Include="..\..\..\SRC\material\uniaxial\SimpleFractureMaterial.cpp">
      <Filter>uniaxial</Filter>
    </ClCompile>
    <ClCompile Include="..\..\..\SRC\material\uniaxial\SmoothPSConcrete.cpp">
      <Filter>uniaxial</Filter>
    </ClCompile>
    <ClCompile Include="..\..\..\SRC\material\uniaxial\Steel01.cpp">
      <Filter>uniaxial</Filter>
    </ClCompile>
    <ClCompile Include="..\..\..\SRC\material\uniaxial\Steel01Thermal.cpp">
      <Filter>uniaxial</Filter>
    </ClCompile>
    <ClCompile Include="..\..\..\SRC\material\uniaxial\Steel02.cpp">
      <Filter>uniaxial</Filter>
    </ClCompile>
    <ClCompile Include="..\..\..\SRC\material\uniaxial\Steel02Thermal.cpp">
      <Filter>uniaxial</Filter>
    </ClCompile>
    <ClCompile Include="..\..\..\SRC\material\uniaxial\Steel03.cpp">
      <Filter>uniaxial</Filter>
    </ClCompile>
    <ClCompile Include="..\..\..\SRC\material\uniaxial\Steel2.cpp">
      <Filter>uniaxial</Filter>
    </ClCompile>
    <ClCompile Include="..\..\..\SRC\material\uniaxial\SteelBRB.cpp">
      <Filter>uniaxial</Filter>
    </ClCompile>
    <ClCompile Include="..\..\..\SRC\material\uniaxial\SteelMP.cpp">
      <Filter>uniaxial</Filter>
    </ClCompile>
    <ClCompile Include="..\..\..\SRC\material\uniaxial\TclModelBuilderUniaxialMaterialCommand.cpp">
      <Filter>uniaxial</Filter>
    </ClCompile>
    <ClCompile Include="..\..\..\SRC\material\uniaxial\TriMatrix.cpp">
      <Filter>uniaxial</Filter>
    </ClCompile>
    <ClCompile Include="..\..\..\SRC\material\uniaxial\UniaxialJ2Plasticity.cpp">
      <Filter>uniaxial</Filter>
    </ClCompile>
    <ClCompile Include="..\..\..\SRC\material\uniaxial\UniaxialMaterial.cpp">
      <Filter>uniaxial</Filter>
    </ClCompile>
    <ClCompile Include="..\..\..\SRC\material\uniaxial\ViscousDamper.cpp">
      <Filter>uniaxial</Filter>
    </ClCompile>
    <ClCompile Include="..\..\..\SRC\material\uniaxial\ViscousMaterial.cpp">
      <Filter>uniaxial</Filter>
    </ClCompile>
    <ClCompile Include="..\..\..\SRC\material\uniaxial\WrapperUniaxialMaterial.cpp">
      <Filter>uniaxial</Filter>
    </ClCompile>
    <ClCompile Include="..\..\..\SRC\material\uniaxial\pyUCLA.cpp">
      <Filter>uniaxial</Filter>
    </ClCompile>
    <ClCompile Include="..\..\..\SRC\material\uniaxial\fedeas\FedeasBond1Material.cpp">
      <Filter>uniaxial\fedeas</Filter>
    </ClCompile>
    <ClCompile Include="..\..\..\SRC\material\uniaxial\fedeas\FedeasBond2Material.cpp">
      <Filter>uniaxial\fedeas</Filter>
    </ClCompile>
    <ClCompile Include="..\..\..\SRC\material\uniaxial\fedeas\FedeasConcr1Material.cpp">
      <Filter>uniaxial\fedeas</Filter>
    </ClCompile>
    <ClCompile Include="..\..\..\SRC\material\uniaxial\fedeas\FedeasConcr2Material.cpp">
      <Filter>uniaxial\fedeas</Filter>
    </ClCompile>
    <ClCompile Include="..\..\..\SRC\material\uniaxial\fedeas\FedeasConcr3Material.cpp">
      <Filter>uniaxial\fedeas</Filter>
    </ClCompile>
    <ClCompile Include="..\..\..\SRC\material\uniaxial\fedeas\FedeasHardeningMaterial.cpp">
      <Filter>uniaxial\fedeas</Filter>
    </ClCompile>
    <ClCompile Include="..\..\..\SRC\material\uniaxial\fedeas\FedeasHyster1Material.cpp">
      <Filter>uniaxial\fedeas</Filter>
    </ClCompile>
    <ClCompile Include="..\..\..\SRC\material\uniaxial\fedeas\FedeasHyster2Material.cpp">
      <Filter>uniaxial\fedeas</Filter>
    </ClCompile>
    <ClCompile Include="..\..\..\SRC\material\uniaxial\fedeas\FedeasSteel1Material.cpp">
      <Filter>uniaxial\fedeas</Filter>
    </ClCompile>
    <ClCompile Include="..\..\..\SRC\material\uniaxial\fedeas\FedeasSteel2Material.cpp">
      <Filter>uniaxial\fedeas</Filter>
    </ClCompile>
    <ClCompile Include="..\..\..\SRC\material\uniaxial\fedeas\TclFedeasMaterialCommand.cpp">
      <Filter>uniaxial\fedeas</Filter>
    </ClCompile>
    <ClCompile Include="..\..\..\SRC\material\uniaxial\drain\DrainBilinearMaterial.cpp">
      <Filter>uniaxial\drain</Filter>
    </ClCompile>
    <ClCompile Include="..\..\..\SRC\material\uniaxial\drain\DrainClough1Material.cpp">
      <Filter>uniaxial\drain</Filter>
    </ClCompile>
    <ClCompile Include="..\..\..\SRC\material\uniaxial\drain\DrainClough2Material.cpp">
      <Filter>uniaxial\drain</Filter>
    </ClCompile>
    <ClCompile Include="..\..\..\SRC\material\uniaxial\drain\DrainHardeningMaterial.cpp">
      <Filter>uniaxial\drain</Filter>
    </ClCompile>
    <ClCompile Include="..\..\..\SRC\material\uniaxial\drain\DrainPinch1Material.cpp">
      <Filter>uniaxial\drain</Filter>
    </ClCompile>
    <ClCompile Include="..\..\..\SRC\material\uniaxial\drain\TclDrainMaterialCommand.cpp">
      <Filter>uniaxial\drain</Filter>
    </ClCompile>
    <ClCompile Include="..\..\..\SRC\material\uniaxial\PY\PyLiq1.cpp">
      <Filter>uniaxial\py_tz_qz</Filter>
    </ClCompile>
    <ClCompile Include="..\..\..\Src\material\uniaxial\Py\PySimple1.cpp">
      <Filter>uniaxial\py_tz_qz</Filter>
    </ClCompile>
    <ClCompile Include="..\..\..\SRC\material\uniaxial\PY\PySimple1Gen.cpp">
      <Filter>uniaxial\py_tz_qz</Filter>
    </ClCompile>
    <ClCompile Include="..\..\..\SRC\material\uniaxial\PY\PySimple2.cpp">
      <Filter>uniaxial\py_tz_qz</Filter>
    </ClCompile>
    <ClCompile Include="..\..\..\Src\material\uniaxial\Py\QzSimple1.cpp">
      <Filter>uniaxial\py_tz_qz</Filter>
    </ClCompile>
    <ClCompile Include="..\..\..\SRC\material\uniaxial\PY\QzSimple2.cpp">
      <Filter>uniaxial\py_tz_qz</Filter>
    </ClCompile>
    <ClCompile Include="..\..\..\SRC\material\uniaxial\PY\ShallowFoundationGen.cpp">
      <Filter>uniaxial\py_tz_qz</Filter>
    </ClCompile>
    <ClCompile Include="..\..\..\SRC\material\uniaxial\PY\TclPyTzQzMaterialCommand.cpp">
      <Filter>uniaxial\py_tz_qz</Filter>
    </ClCompile>
    <ClCompile Include="..\..\..\SRC\material\uniaxial\PY\TzLiq1.cpp">
      <Filter>uniaxial\py_tz_qz</Filter>
    </ClCompile>
    <ClCompile Include="..\..\..\Src\material\uniaxial\Py\TzSimple1.cpp">
      <Filter>uniaxial\py_tz_qz</Filter>
    </ClCompile>
    <ClCompile Include="..\..\..\SRC\material\uniaxial\PY\TzSimple1Gen.cpp">
      <Filter>uniaxial\py_tz_qz</Filter>
    </ClCompile>
    <ClCompile Include="..\..\..\SRC\material\uniaxial\PY\TzSimple2.cpp">
      <Filter>uniaxial\py_tz_qz</Filter>
    </ClCompile>
    <ClCompile Include="..\..\..\SRC\material\uniaxial\snap\Bilinear.cpp">
      <Filter>uniaxial\snap</Filter>
    </ClCompile>
    <ClCompile Include="..\..\..\SRC\material\uniaxial\snap\Clough.cpp">
      <Filter>uniaxial\snap</Filter>
    </ClCompile>
    <ClCompile Include="..\..\..\SRC\material\uniaxial\snap\CloughDamage.cpp">
      <Filter>uniaxial\snap</Filter>
    </ClCompile>
    <ClCompile Include="..\..\..\SRC\material\uniaxial\snap\CloughHenry.cpp">
      <Filter>uniaxial\snap</Filter>
    </ClCompile>
    <ClCompile Include="..\..\..\SRC\material\uniaxial\snap\Pinching.cpp">
      <Filter>uniaxial\snap</Filter>
    </ClCompile>
    <ClCompile Include="..\..\..\SRC\material\uniaxial\snap\PinchingDamage.cpp">
      <Filter>uniaxial\snap</Filter>
    </ClCompile>
    <ClCompile Include="..\..\..\SRC\material\uniaxial\snap\TclSnapMaterialCommand.cpp">
      <Filter>uniaxial\snap</Filter>
    </ClCompile>
    <ClCompile Include="..\..\..\SRC\material\uniaxial\limitState\limitCurve\AxialCurve.cpp">
      <Filter>uniaxial\LimitState</Filter>
    </ClCompile>
    <ClCompile Include="..\..\..\SRC\material\uniaxial\limitState\limitCurve\LimitCurve.cpp">
      <Filter>uniaxial\LimitState</Filter>
    </ClCompile>
    <ClCompile Include="..\..\..\SRC\material\uniaxial\limitState\LimitStateMaterial.cpp">
      <Filter>uniaxial\LimitState</Filter>
    </ClCompile>
    <ClCompile Include="..\..\..\SRC\material\uniaxial\limitState\limitCurve\RotationShearCurve.cpp">
      <Filter>uniaxial\LimitState</Filter>
    </ClCompile>
    <ClCompile Include="..\..\..\SRC\material\uniaxial\limitState\limitCurve\ShearCurve.cpp">
      <Filter>uniaxial\LimitState</Filter>
    </ClCompile>
    <ClCompile Include="..\..\..\SRC\material\uniaxial\limitState\TclLimitState.cpp">
      <Filter>uniaxial\LimitState</Filter>
    </ClCompile>
    <ClCompile Include="..\..\..\SRC\material\uniaxial\limitState\limitCurve\ThreePointCurve.cpp">
      <Filter>uniaxial\LimitState</Filter>
    </ClCompile>
    <ClCompile Include="..\..\..\SRC\material\uniaxial\limitState\limitCurve\WrapperLimitCurve.cpp">
      <Filter>uniaxial\LimitState</Filter>
    </ClCompile>
    <ClCompile Include="..\..\..\SRC\material\uniaxial\backbone\ArctangentBackbone.cpp">
      <Filter>uniaxial\backbone</Filter>
    </ClCompile>
    <ClCompile Include="..\..\..\SRC\material\uniaxial\backbone\HystereticBackbone.cpp">
      <Filter>uniaxial\backbone</Filter>
    </ClCompile>
    <ClCompile Include="..\..\..\SRC\material\uniaxial\backbone\ManderBackbone.cpp">
      <Filter>uniaxial\backbone</Filter>
    </ClCompile>
    <ClCompile Include="..\..\..\SRC\material\uniaxial\backbone\RaynorBackbone.cpp">
      <Filter>uniaxial\backbone</Filter>
    </ClCompile>
    <ClCompile Include="..\..\..\SRC\material\uniaxial\backbone\ReeseSandBackbone.cpp">
      <Filter>uniaxial\backbone</Filter>
    </ClCompile>
    <ClCompile Include="..\..\..\SRC\material\uniaxial\backbone\ReeseSoftClayBackbone.cpp">
      <Filter>uniaxial\backbone</Filter>
    </ClCompile>
    <ClCompile Include="..\..\..\SRC\material\uniaxial\backbone\ReeseStiffClayBelowWS.cpp">
      <Filter>uniaxial\backbone</Filter>
    </ClCompile>
    <ClCompile Include="..\..\..\SRC\material\uniaxial\backbone\TclModelBuilderBackboneCommand.cpp">
      <Filter>uniaxial\backbone</Filter>
    </ClCompile>
    <ClCompile Include="..\..\..\SRC\material\uniaxial\backbone\TrilinearBackbone.cpp">
      <Filter>uniaxial\backbone</Filter>
    </ClCompile>
    <ClCompile Include="..\..\..\SRC\material\uniaxial\DowelType.cpp">
      <Filter>uniaxial</Filter>
    </ClCompile>
    <ClCompile Include="..\..\..\SRC\material\uniaxial\DuctileFracture.cpp">
      <Filter>uniaxial</Filter>
    </ClCompile>
    <ClCompile Include="..\..\..\SRC\material\nD\AcousticMedium.cpp">
      <Filter>nD</Filter>
    </ClCompile>
    <ClCompile Include="..\..\..\SRC\material\nD\CapPlasticity.cpp">
      <Filter>nD</Filter>
    </ClCompile>
    <ClCompile Include="..\..\..\SRC\material\nD\ConcreteS.cpp">
      <Filter>nD</Filter>
    </ClCompile>
    <ClCompile Include="..\..\..\SRC\material\nD\CycLiqCP.cpp">
      <Filter>nD</Filter>
    </ClCompile>
    <ClCompile Include="..\..\..\SRC\material\nD\CycLiqCP3D.cpp">
      <Filter>nD</Filter>
    </ClCompile>
    <ClCompile Include="..\..\..\SRC\material\nD\CycLiqCPPlaneStrain.cpp">
      <Filter>nD</Filter>
    </ClCompile>
    <ClCompile Include="..\..\..\SRC\material\nD\CycLiqCPSP.cpp">
      <Filter>nD</Filter>
    </ClCompile>
    <ClCompile Include="..\..\..\SRC\material\nD\CycLiqCPSP3D.cpp">
      <Filter>nD</Filter>
    </ClCompile>
    <ClCompile Include="..\..\..\SRC\material\nD\CycLiqCPSPPlaneStrain.cpp">
      <Filter>nD</Filter>
    </ClCompile>
    <ClCompile Include="..\..\..\SRC\material\nD\ElasticOrthotropicMaterial.cpp">
      <Filter>nD</Filter>
    </ClCompile>
    <ClCompile Include="..\..\..\SRC\material\nD\ElasticOrthotropicThreeDimensional.cpp">
      <Filter>nD</Filter>
    </ClCompile>
    <ClCompile Include="..\..\..\SRC\material\nD\InitStressNDMaterial.cpp">
      <Filter>nD</Filter>
    </ClCompile>
    <ClCompile Include="..\..\..\SRC\material\nD\LinearCap.cpp">
      <Filter>nD</Filter>
    </ClCompile>
    <ClCompile Include="..\..\..\SRC\material\nD\matCMM\MaterialCMM.cpp">
      <Filter>nD</Filter>
    </ClCompile>
    <ClCompile Include="..\..\..\SRC\material\nD\NDMaterial.cpp">
      <Filter>nD</Filter>
    </ClCompile>
    <ClCompile Include="..\..\..\SRC\material\nD\SimplifiedJ2.cpp">
      <Filter>nD</Filter>
    </ClCompile>
    <ClCompile Include="..\..\..\SRC\material\nD\ASDConcrete3DMaterial.cpp">
      <Filter>nD</Filter>
    </ClCompile>
    <ClCompile Include="..\..\..\SRC\material\nD\TclModelBuilderNDMaterialCommand.cpp">
      <Filter>nD</Filter>
    </ClCompile>
    <ClCompile Include="..\..\..\SRC\material\nD\WrapperNDMaterial.cpp">
      <Filter>nD</Filter>
    </ClCompile>
    <ClCompile Include="..\..\..\SRC\material\nD\ElasticIsotropicAxiSymm.cpp">
      <Filter>nD\elasticIsotropic</Filter>
    </ClCompile>
    <ClCompile Include="..\..\..\SRC\material\nD\ElasticIsotropicBeamFiber.cpp">
      <Filter>nD\elasticIsotropic</Filter>
    </ClCompile>
    <ClCompile Include="..\..\..\SRC\material\nD\ElasticIsotropicMaterial.cpp">
      <Filter>nD\elasticIsotropic</Filter>
    </ClCompile>
    <ClCompile Include="..\..\..\SRC\material\nD\ElasticIsotropicPlaneStrain2D.cpp">
      <Filter>nD\elasticIsotropic</Filter>
    </ClCompile>
    <ClCompile Include="..\..\..\SRC\material\nD\ElasticIsotropicPlaneStress2D.cpp">
      <Filter>nD\elasticIsotropic</Filter>
    </ClCompile>
    <ClCompile Include="..\..\..\SRC\material\nD\ElasticIsotropicPlateFiber.cpp">
      <Filter>nD\elasticIsotropic</Filter>
    </ClCompile>
    <ClCompile Include="..\..\..\SRC\material\nD\ElasticIsotropicThreeDimensional.cpp">
      <Filter>nD\elasticIsotropic</Filter>
    </ClCompile>
    <ClCompile Include="..\..\..\SRC\material\nD\J2AxiSymm.cpp">
      <Filter>nD\j2Plasticity</Filter>
    </ClCompile>
    <ClCompile Include="..\..\..\SRC\material\nD\J2PlaneStrain.cpp">
      <Filter>nD\j2Plasticity</Filter>
    </ClCompile>
    <ClCompile Include="..\..\..\SRC\material\nD\J2PlaneStress.cpp">
      <Filter>nD\j2Plasticity</Filter>
    </ClCompile>
    <ClCompile Include="..\..\..\SRC\material\nD\J2Plasticity.cpp">
      <Filter>nD\j2Plasticity</Filter>
    </ClCompile>
    <ClCompile Include="..\..\..\SRC\material\nD\J2PlateFiber.cpp">
      <Filter>nD\j2Plasticity</Filter>
    </ClCompile>
    <ClCompile Include="..\..\..\SRC\material\nD\J2ThreeDimensional.cpp">
      <Filter>nD\j2Plasticity</Filter>
    </ClCompile>
    <ClCompile Include="..\..\..\SRC\material\nD\soil\FluidSolidPorousMaterial.cpp">
      <Filter>nD\soilModels</Filter>
    </ClCompile>
    <ClCompile Include="..\..\..\SRC\material\nD\soil\MultiYieldSurface.cpp">
      <Filter>nD\soilModels</Filter>
    </ClCompile>
    <ClCompile Include="..\..\..\SRC\material\nD\soil\MultiYieldSurfaceClay.cpp">
      <Filter>nD\soilModels</Filter>
    </ClCompile>
    <ClCompile Include="..\..\..\SRC\material\nD\soil\PressureDependMultiYield.cpp">
      <Filter>nD\soilModels</Filter>
    </ClCompile>
    <ClCompile Include="..\..\..\SRC\material\nD\soil\PressureDependMultiYield02.cpp">
      <Filter>nD\soilModels</Filter>
    </ClCompile>
    <ClCompile Include="..\..\..\SRC\material\nD\soil\PressureIndependMultiYield.cpp">
      <Filter>nD\soilModels</Filter>
    </ClCompile>
    <ClCompile Include="..\..\..\SRC\material\nD\soil\T2Vector.cpp">
      <Filter>nD\soilModels</Filter>
    </ClCompile>
    <ClCompile Include="..\..\..\SRC\material\nD\soil\TclUpdateMaterialStageCommand.cpp">
      <Filter>nD\soilModels</Filter>
    </ClCompile>
    <ClCompile Include="..\..\..\SRC\material\nD\BeamFiberMaterial.cpp">
      <Filter>nD\wrappers</Filter>
    </ClCompile>
    <ClCompile Include="..\..\..\SRC\material\nD\OrthotropicMaterial.cpp">
      <Filter>nD\wrappers</Filter>
    </ClCompile>
    <ClCompile Include="..\..\..\SRC\material\nD\Series3DMaterial.cpp">
      <Filter>nD\wrappers</Filter>
    </ClCompile>
    <ClCompile Include="..\..\..\SRC\material\nD\PlaneStrainMaterial.cpp">
      <Filter>nD\wrappers</Filter>
    </ClCompile>
    <ClCompile Include="..\..\..\SRC\material\nD\PlaneStressMaterial.cpp">
      <Filter>nD\wrappers</Filter>
    </ClCompile>
    <ClCompile Include="..\..\..\SRC\material\nD\PlateFiberMaterial.cpp">
      <Filter>nD\wrappers</Filter>
    </ClCompile>
    <ClCompile Include="..\..\..\SRC\material\nD\feap\FeapMaterial01.cpp">
      <Filter>nD\feap</Filter>
    </ClCompile>
    <ClCompile Include="..\..\..\SRC\material\nD\feap\FeapMaterial02.cpp">
      <Filter>nD\feap</Filter>
    </ClCompile>
    <ClCompile Include="..\..\..\SRC\material\nD\feap\FeapMaterial03.cpp">
      <Filter>nD\feap</Filter>
    </ClCompile>
    <ClCompile Include="..\..\..\SRC\material\nD\feap\TclFeapMaterialCommand.cpp">
      <Filter>nD\feap</Filter>
    </ClCompile>
    <ClCompile Include="..\..\..\SRC\material\nD\cyclicSoil\MultiaxialCyclicPlasticity.cpp">
      <Filter>nD\cyclicSoil</Filter>
    </ClCompile>
    <ClCompile Include="..\..\..\SRC\material\nD\cyclicSoil\MultiaxialCyclicPlasticity3D.cpp">
      <Filter>nD\cyclicSoil</Filter>
    </ClCompile>
    <ClCompile Include="..\..\..\SRC\material\nD\cyclicSoil\MultiaxialCyclicPlasticityAxiSymm.cpp">
      <Filter>nD\cyclicSoil</Filter>
    </ClCompile>
    <ClCompile Include="..\..\..\SRC\material\nD\cyclicSoil\MultiaxialCyclicPlasticityPlaneStrain.cpp">
      <Filter>nD\cyclicSoil</Filter>
    </ClCompile>
    <ClCompile Include="..\..\..\SRC\material\nD\reinforcedConcretePlaneStress\ConcreteL01.cpp">
      <Filter>nD\reinforcedConcretePlaneStress</Filter>
    </ClCompile>
    <ClCompile Include="..\..\..\SRC\material\nD\reinforcedConcretePlaneStress\ConcreteZ01.cpp">
      <Filter>nD\reinforcedConcretePlaneStress</Filter>
    </ClCompile>
    <ClCompile Include="..\..\..\SRC\material\nD\reinforcedConcretePlaneStress\FAFourSteelPCPlaneStress.cpp">
      <Filter>nD\reinforcedConcretePlaneStress</Filter>
    </ClCompile>
    <ClCompile Include="..\..\..\SRC\material\nD\reinforcedConcretePlaneStress\FAFourSteelRCPlaneStress.cpp">
      <Filter>nD\reinforcedConcretePlaneStress</Filter>
    </ClCompile>
    <ClCompile Include="..\..\..\SRC\material\nD\reinforcedConcretePlaneStress\FAPrestressedConcretePlaneStress.cpp">
      <Filter>nD\reinforcedConcretePlaneStress</Filter>
    </ClCompile>
    <ClCompile Include="..\..\..\SRC\material\nD\reinforcedConcretePlaneStress\FAReinforcedConcretePlaneStress.cpp">
      <Filter>nD\reinforcedConcretePlaneStress</Filter>
    </ClCompile>
    <ClCompile Include="..\..\..\SRC\material\nD\reinforcedConcretePlaneStress\PrestressedConcretePlaneStress.cpp">
      <Filter>nD\reinforcedConcretePlaneStress</Filter>
    </ClCompile>
    <ClCompile Include="..\..\..\SRC\material\nD\reinforcedConcretePlaneStress\RAFourSteelPCPlaneStress.cpp">
      <Filter>nD\reinforcedConcretePlaneStress</Filter>
    </ClCompile>
    <ClCompile Include="..\..\..\SRC\material\nD\reinforcedConcretePlaneStress\RAFourSteelRCPlaneStress.cpp">
      <Filter>nD\reinforcedConcretePlaneStress</Filter>
    </ClCompile>
    <ClCompile Include="..\..\..\SRC\material\nD\reinforcedConcretePlaneStress\ReinforcedConcretePlaneStress.cpp">
      <Filter>nD\reinforcedConcretePlaneStress</Filter>
    </ClCompile>
    <ClCompile Include="..\..\..\SRC\material\nD\reinforcedConcretePlaneStress\SteelZ01.cpp">
      <Filter>nD\reinforcedConcretePlaneStress</Filter>
    </ClCompile>
    <ClCompile Include="..\..\..\SRC\material\nD\reinforcedConcretePlaneStress\TendonL01.cpp">
      <Filter>nD\reinforcedConcretePlaneStress</Filter>
    </ClCompile>
    <ClCompile Include="..\..\..\Src\material\section\Bidirectional.cpp">
      <Filter>section</Filter>
    </ClCompile>
    <ClCompile Include="..\..\..\SRC\material\section\ElasticMembranePlateSection.cpp">
      <Filter>section</Filter>
    </ClCompile>
    <ClCompile Include="..\..\..\SRC\material\section\ElasticPlateSection.cpp">
      <Filter>section</Filter>
    </ClCompile>
    <ClCompile Include="..\..\..\SRC\material\section\ElasticSection2d.cpp">
      <Filter>section</Filter>
    </ClCompile>
    <ClCompile Include="..\..\..\SRC\material\section\ElasticSection3d.cpp">
      <Filter>section</Filter>
    </ClCompile>
    <ClCompile Include="..\..\..\SRC\material\section\ElasticShearSection2d.cpp">
      <Filter>section</Filter>
    </ClCompile>
    <ClCompile Include="..\..\..\SRC\material\section\ElasticShearSection3d.cpp">
      <Filter>section</Filter>
    </ClCompile>
    <ClCompile Include="..\..\..\SRC\material\section\ElasticTubeSection3d.cpp">
      <Filter>section</Filter>
    </ClCompile>
    <ClCompile Include="..\..\..\SRC\material\section\FiberSection2d.cpp">
      <Filter>section</Filter>
    </ClCompile>
    <ClCompile Include="..\..\..\SRC\material\section\FiberSection2dThermal.cpp">
      <Filter>section</Filter>
    </ClCompile>
    <ClCompile Include="..\..\..\SRC\material\section\FiberSection3d.cpp">
      <Filter>section</Filter>
    </ClCompile>
    <ClCompile Include="..\..\..\SRC\material\section\FiberSectionGJ.cpp">
      <Filter>section</Filter>
    </ClCompile>
    <ClCompile Include="..\..\..\SRC\material\section\GenericSection1d.cpp">
      <Filter>section</Filter>
    </ClCompile>
    <ClCompile Include="..\..\..\SRC\material\section\Isolator2spring.cpp">
      <Filter>section</Filter>
    </ClCompile>
    <ClCompile Include="..\..\..\SRC\material\section\LayeredShellFiberSection.cpp">
      <Filter>section</Filter>
    </ClCompile>
    <ClCompile Include="..\..\..\SRC\material\section\MembranePlateFiberSection.cpp">
      <Filter>section</Filter>
    </ClCompile>
    <ClCompile Include="..\..\..\SRC\material\section\NDFiberSection2d.cpp">
      <Filter>section</Filter>
    </ClCompile>
    <ClCompile Include="..\..\..\SRC\material\section\NDFiberSection3d.cpp">
      <Filter>section</Filter>
    </ClCompile>
    <ClCompile Include="..\..\..\SRC\material\section\ParallelSection.cpp">
      <Filter>section</Filter>
    </ClCompile>
    <ClCompile Include="..\..\..\SRC\material\section\SectionAggregator.cpp">
      <Filter>section</Filter>
    </ClCompile>
    <ClCompile Include="..\..\..\SRC\material\section\SectionForceDeformation.cpp">
      <Filter>section</Filter>
    </ClCompile>
    <ClCompile Include="..\..\..\SRC\material\section\TclModelBuilderSectionCommand.cpp">
      <Filter>section</Filter>
    </ClCompile>
    <ClCompile Include="..\..\..\SRC\material\section\repres\cell\Cell.cpp">
      <Filter>section\repres\cell</Filter>
    </ClCompile>
    <ClCompile Include="..\..\..\SRC\material\section\repres\cell\CircSectionCell.cpp">
      <Filter>section\repres\cell</Filter>
    </ClCompile>
    <ClCompile Include="..\..\..\SRC\material\section\repres\cell\QuadCell.cpp">
      <Filter>section\repres\cell</Filter>
    </ClCompile>
    <ClCompile Include="..\..\..\SRC\material\section\repres\patch\CircPatch.cpp">
      <Filter>section\repres\patch</Filter>
    </ClCompile>
    <ClCompile Include="..\..\..\SRC\material\section\repres\patch\Patch.cpp">
      <Filter>section\repres\patch</Filter>
    </ClCompile>
    <ClCompile Include="..\..\..\SRC\material\section\repres\patch\QuadPatch.cpp">
      <Filter>section\repres\patch</Filter>
    </ClCompile>
    <ClCompile Include="..\..\..\SRC\material\section\repres\reinfBar\ReinfBar.cpp">
      <Filter>section\repres\reinfBar</Filter>
    </ClCompile>
    <ClCompile Include="..\..\..\SRC\material\section\repres\reinfLayer\CircReinfLayer.cpp">
      <Filter>section\repres\reinfLayer</Filter>
    </ClCompile>
    <ClCompile Include="..\..\..\SRC\material\section\repres\reinfLayer\ReinfLayer.cpp">
      <Filter>section\repres\reinfLayer</Filter>
    </ClCompile>
    <ClCompile Include="..\..\..\SRC\material\section\repres\reinfLayer\StraightReinfLayer.cpp">
      <Filter>section\repres\reinfLayer</Filter>
    </ClCompile>
    <ClCompile Include="..\..\..\SRC\material\section\repres\section\FiberSectionRepr.cpp">
      <Filter>section\repres\sect</Filter>
    </ClCompile>
    <ClCompile Include="..\..\..\SRC\material\section\repres\section\SectionRepres.cpp">
      <Filter>section\repres\sect</Filter>
    </ClCompile>
    <ClCompile Include="..\..\..\SRC\material\section\fiber\Fiber.cpp">
      <Filter>section\fiber</Filter>
    </ClCompile>
    <ClCompile Include="..\..\..\SRC\material\section\fiber\UniaxialFiber2d.cpp">
      <Filter>section\fiber</Filter>
    </ClCompile>
    <ClCompile Include="..\..\..\SRC\material\section\fiber\UniaxialFiber3d.cpp">
      <Filter>section\fiber</Filter>
    </ClCompile>
    <ClCompile Include="..\..\..\SRC\material\section\yieldSurface\TclModelBuilderYS_SectionCommand.cpp">
      <Filter>section\ysSection</Filter>
    </ClCompile>
    <ClCompile Include="..\..\..\SRC\material\section\yieldSurface\YS_Section2D01.cpp">
      <Filter>section\ysSection</Filter>
    </ClCompile>
    <ClCompile Include="..\..\..\SRC\material\section\yieldSurface\YS_Section2D02.cpp">
      <Filter>section\ysSection</Filter>
    </ClCompile>
    <ClCompile Include="..\..\..\SRC\material\section\yieldSurface\YieldSurfaceSection2d.cpp">
      <Filter>section\ysSection</Filter>
    </ClCompile>
    <ClCompile Include="..\..\..\SRC\material\section\integration\RCSectionIntegration.cpp">
      <Filter>section\integration</Filter>
    </ClCompile>
    <ClCompile Include="..\..\..\SRC\material\section\integration\RCTBeamSectionIntegration.cpp">
      <Filter>section\integration</Filter>
    </ClCompile>
    <ClCompile Include="..\..\..\SRC\material\section\integration\SectionIntegration.cpp">
      <Filter>section\integration</Filter>
    </ClCompile>
    <ClCompile Include="..\..\..\SRC\material\section\integration\WideFlangeSectionIntegration.cpp">
      <Filter>section\integration</Filter>
    </ClCompile>
    <ClCompile Include="..\..\..\SRC\material\yieldSurface\yieldSurfaceBC\Attalla2D.cpp">
      <Filter>yieldSurface\yieldSurfaceBC</Filter>
    </ClCompile>
    <ClCompile Include="..\..\..\SRC\material\yieldSurface\yieldSurfaceBC\ElTawil2D.cpp">
      <Filter>yieldSurface\yieldSurfaceBC</Filter>
    </ClCompile>
    <ClCompile Include="..\..\..\SRC\material\yieldSurface\yieldSurfaceBC\ElTawil2DUnSym.cpp">
      <Filter>yieldSurface\yieldSurfaceBC</Filter>
    </ClCompile>
    <ClCompile Include="..\..\..\SRC\material\yieldSurface\yieldSurfaceBC\Hajjar2D.cpp">
      <Filter>yieldSurface\yieldSurfaceBC</Filter>
    </ClCompile>
    <ClCompile Include="..\..\..\SRC\material\yieldSurface\yieldSurfaceBC\NullYS2D.cpp">
      <Filter>yieldSurface\yieldSurfaceBC</Filter>
    </ClCompile>
    <ClCompile Include="..\..\..\SRC\material\yieldSurface\yieldSurfaceBC\Orbison2D.cpp">
      <Filter>yieldSurface\yieldSurfaceBC</Filter>
    </ClCompile>
    <ClCompile Include="..\..\..\SRC\material\yieldSurface\yieldSurfaceBC\TclModelBuilderYieldSurfaceBCCommand.cpp">
      <Filter>yieldSurface\yieldSurfaceBC</Filter>
    </ClCompile>
    <ClCompile Include="..\..\..\SRC\material\yieldSurface\yieldSurfaceBC\YieldSurface_BC.cpp">
      <Filter>yieldSurface\yieldSurfaceBC</Filter>
    </ClCompile>
    <ClCompile Include="..\..\..\SRC\material\yieldSurface\yieldSurfaceBC\YieldSurface_BC2D.cpp">
      <Filter>yieldSurface\yieldSurfaceBC</Filter>
    </ClCompile>
    <ClCompile Include="..\..\..\SRC\material\yieldSurface\evolution\BkStressLimSurface2D.cpp">
      <Filter>yieldSurface\evolution</Filter>
    </ClCompile>
    <ClCompile Include="..\..\..\SRC\material\yieldSurface\evolution\BoundingSurface2D.cpp">
      <Filter>yieldSurface\evolution</Filter>
    </ClCompile>
    <ClCompile Include="..\..\..\SRC\material\yieldSurface\evolution\CombinedIsoKin2D01.cpp">
      <Filter>yieldSurface\evolution</Filter>
    </ClCompile>
    <ClCompile Include="..\..\..\SRC\material\yieldSurface\evolution\CombinedIsoKin2D02.cpp">
      <Filter>yieldSurface\evolution</Filter>
    </ClCompile>
    <ClCompile Include="..\..\..\SRC\material\yieldSurface\evolution\Isotropic2D01.cpp">
      <Filter>yieldSurface\evolution</Filter>
    </ClCompile>
    <ClCompile Include="..\..\..\SRC\material\yieldSurface\evolution\Kinematic2D01.cpp">
      <Filter>yieldSurface\evolution</Filter>
    </ClCompile>
    <ClCompile Include="..\..\..\SRC\material\yieldSurface\evolution\Kinematic2D02.cpp">
      <Filter>yieldSurface\evolution</Filter>
    </ClCompile>
    <ClCompile Include="..\..\..\SRC\material\yieldSurface\evolution\NullEvolution.cpp">
      <Filter>yieldSurface\evolution</Filter>
    </ClCompile>
    <ClCompile Include="..\..\..\SRC\material\yieldSurface\evolution\PeakOriented2D01.cpp">
      <Filter>yieldSurface\evolution</Filter>
    </ClCompile>
    <ClCompile Include="..\..\..\SRC\material\yieldSurface\evolution\PeakOriented2D02.cpp">
      <Filter>yieldSurface\evolution</Filter>
    </ClCompile>
    <ClCompile Include="..\..\..\SRC\material\yieldSurface\evolution\PlasticHardening2D.cpp">
      <Filter>yieldSurface\evolution</Filter>
    </ClCompile>
    <ClCompile Include="..\..\..\SRC\material\yieldSurface\evolution\TclModelBuilderYS_EvolutionCommand.cpp">
      <Filter>yieldSurface\evolution</Filter>
    </ClCompile>
    <ClCompile Include="..\..\..\SRC\material\yieldSurface\evolution\YS_Evolution.cpp">
      <Filter>yieldSurface\evolution</Filter>
    </ClCompile>
    <ClCompile Include="..\..\..\SRC\material\yieldSurface\evolution\YS_Evolution2D.cpp">
      <Filter>yieldSurface\evolution</Filter>
    </ClCompile>
    <ClCompile Include="..\..\..\SRC\material\yieldSurface\plasticHardeningMaterial\ExponReducing.cpp">
      <Filter>yieldSurface\plasticHardening</Filter>
    </ClCompile>
    <ClCompile Include="..\..\..\SRC\material\yieldSurface\plasticHardeningMaterial\MultiLinearKp.cpp">
      <Filter>yieldSurface\plasticHardening</Filter>
    </ClCompile>
    <ClCompile Include="..\..\..\SRC\material\yieldSurface\plasticHardeningMaterial\NullPlasticMaterial.cpp">
      <Filter>yieldSurface\plasticHardening</Filter>
    </ClCompile>
    <ClCompile Include="..\..\..\SRC\material\yieldSurface\plasticHardeningMaterial\PlasticHardeningMaterial.cpp">
      <Filter>yieldSurface\plasticHardening</Filter>
    </ClCompile>
    <ClCompile Include="..\..\..\SRC\material\yieldSurface\plasticHardeningMaterial\TclModelBuilderYSPlasticMaterialCommand.cpp">
      <Filter>yieldSurface\plasticHardening</Filter>
    </ClCompile>
    <ClCompile Include="..\..\..\SRC\material\Material.cpp" />
    <ClCompile Include="..\..\..\SRC\material\uniaxial\ConcreteCM.cpp">
      <Filter>uniaxial</Filter>
    </ClCompile>
    <ClCompile Include="..\..\..\SRC\material\uniaxial\SteelMPF.cpp">
      <Filter>uniaxial</Filter>
    </ClCompile>
    <ClCompile Include="..\..\..\SRC\material\nD\FSAM.cpp">
      <Filter>nD</Filter>
    </ClCompile>
    <ClCompile Include="..\..\..\SRC\material\uniaxial\FRPConfinedConcrete02.cpp">
      <Filter>uniaxial</Filter>
    </ClCompile>
    <ClCompile Include="..\..\..\SRC\material\uniaxial\Steel4.cpp">
      <Filter>uniaxial</Filter>
    </ClCompile>
    <ClCompile Include="..\..\..\SRC\material\section\ElasticWarpingShearSection2d.cpp">
      <Filter>section</Filter>
    </ClCompile>
    <ClCompile Include="..\..\..\SRC\material\section\NDFiberSectionWarping2d.cpp">
      <Filter>section</Filter>
    </ClCompile>
    <ClCompile Include="..\..\..\SRC\material\nD\J2BeamFiber2d.cpp">
      <Filter>nD\j2Plasticity</Filter>
    </ClCompile>
    <ClCompile Include="..\..\..\SRC\material\nD\J2PlateFibre.cpp">
      <Filter>nD\j2Plasticity</Filter>
    </ClCompile>
    <ClCompile Include="..\..\..\SRC\material\nD\PlasticDamageConcrete3d.cpp">
      <Filter>nD</Filter>
    </ClCompile>
    <ClCompile Include="..\..\..\SRC\material\nD\PlasticDamageConcretePlaneStress.cpp">
      <Filter>nD</Filter>
    </ClCompile>
    <ClCompile Include="..\..\..\SRC\material\uniaxial\PY\PySimple3.cpp">
      <Filter>uniaxial\py_tz_qz</Filter>
    </ClCompile>
    <ClCompile Include="..\..\..\SRC\material\nD\J2BeamFiber3d.cpp">
      <Filter>nD\j2Plasticity</Filter>
    </ClCompile>
    <ClCompile Include="..\..\..\SRC\material\section\Elliptical2.cpp">
      <Filter>section</Filter>
    </ClCompile>
    <ClCompile Include="..\..\..\SRC\material\nD\BeamFiberMaterial2d.cpp">
      <Filter>nD\wrappers</Filter>
    </ClCompile>
    <ClCompile Include="..\..\..\SRC\material\nD\ElasticIsotropicBeamFiber2d.cpp">
      <Filter>nD\elasticIsotropic</Filter>
    </ClCompile>
    <ClCompile Include="..\..\..\SRC\material\nD\PlaneStressLayeredMaterial.cpp">
      <Filter>nD\wrappers</Filter>
    </ClCompile>
    <ClCompile Include="..\..\..\SRC\material\nD\PlaneStressRebarMaterial.cpp">
      <Filter>nD\wrappers</Filter>
    </ClCompile>
    <ClCompile Include="..\..\..\SRC\material\nD\PlaneStressSimplifiedJ2.cpp">
      <Filter>nD\wrappers</Filter>
    </ClCompile>
    <ClCompile Include="..\..\..\SRC\material\nD\PlaneStressUserMaterial.cpp">
      <Filter>nD\wrappers</Filter>
    </ClCompile>
    <ClCompile Include="..\..\..\SRC\material\nD\PlateFromPlaneStressMaterial.cpp">
      <Filter>nD\wrappers</Filter>
    </ClCompile>
    <ClCompile Include="..\..\..\SRC\material\nD\PlateRebarMaterial.cpp">
      <Filter>nD\wrappers</Filter>
    </ClCompile>
    <ClCompile Include="..\..\..\SRC\material\uniaxial\ConcreteECThermal.cpp">
      <Filter>uniaxial</Filter>
    </ClCompile>
    <ClCompile Include="..\..\..\SRC\material\uniaxial\ElasticMaterialThermal.cpp">
      <Filter>uniaxial</Filter>
    </ClCompile>
    <ClCompile Include="..\..\..\SRC\material\uniaxial\StainlessECThermal.cpp">
      <Filter>uniaxial</Filter>
    </ClCompile>
    <ClCompile Include="..\..\..\SRC\material\uniaxial\SteelECThermal.cpp">
      <Filter>uniaxial</Filter>
    </ClCompile>
    <ClCompile Include="..\..\..\SRC\material\section\yieldSurface\SoilFootingSection2d.cpp">
      <Filter>section\ysSection</Filter>
    </ClCompile>
    <ClCompile Include="..\..\..\SRC\material\nD\J2PlasticityThermal.cpp">
      <Filter>nD\j2Plasticity</Filter>
    </ClCompile>
    <ClCompile Include="..\..\..\SRC\material\nD\J2ThreeDimensionalThermal.cpp">
      <Filter>nD\j2Plasticity</Filter>
    </ClCompile>
    <ClCompile Include="..\..\..\SRC\material\nD\ElasticIsotropic3DThermal.cpp">
      <Filter>nD\elasticIsotropic</Filter>
    </ClCompile>
    <ClCompile Include="..\..\..\SRC\material\nD\ElasticIsotropicMaterialThermal.cpp">
      <Filter>nD\elasticIsotropic</Filter>
    </ClCompile>
    <ClCompile Include="..\..\..\SRC\material\nD\PlateFiberMaterialThermal.cpp">
      <Filter>nD\wrappers</Filter>
    </ClCompile>
    <ClCompile Include="..\..\..\SRC\material\nD\PlateFromPlaneStressMaterialThermal.cpp">
      <Filter>nD\wrappers</Filter>
    </ClCompile>
    <ClCompile Include="..\..\..\SRC\material\nD\PlateRebarMaterialThermal.cpp">
      <Filter>nD\wrappers</Filter>
    </ClCompile>
    <ClCompile Include="..\..\..\SRC\material\nD\DruckerPrager3DThermal.cpp">
      <Filter>nD</Filter>
    </ClCompile>
    <ClCompile Include="..\..\..\SRC\material\nD\DruckerPragerThermal.cpp">
      <Filter>nD</Filter>
    </ClCompile>
    <ClCompile Include="..\..\..\SRC\material\section\FiberSection3dThermal.cpp">
      <Filter>section</Filter>
    </ClCompile>
    <ClCompile Include="..\..\..\SRC\material\section\FiberSectionGJThermal.cpp">
      <Filter>section</Filter>
    </ClCompile>
    <ClCompile Include="..\..\..\SRC\material\section\LayeredShellFiberSectionThermal.cpp">
      <Filter>section</Filter>
    </ClCompile>
    <ClCompile Include="..\..\..\SRC\material\section\MembranePlateFiberSectionThermal.cpp">
      <Filter>section</Filter>
    </ClCompile>
    <ClCompile Include="..\..\..\SRC\material\uniaxial\BoucWenOriginal.cpp">
      <Filter>uniaxial</Filter>
    </ClCompile>
    <ClCompile Include="..\..\..\SRC\material\uniaxial\DamperMaterial.cpp">
      <Filter>uniaxial</Filter>
    </ClCompile>
    <ClCompile Include="..\..\..\SRC\material\section\integration\RCCircularSectionIntegration.cpp">
      <Filter>section\integration</Filter>
    </ClCompile>
    <ClCompile Include="..\..\..\SRC\material\section\integration\TubeSectionIntegration.cpp">
      <Filter>section\integration</Filter>
    </ClCompile>
    <ClCompile Include="..\..\..\SRC\material\section\BiaxialHysteretic.cpp">
      <Filter>section</Filter>
    </ClCompile>
    <ClCompile Include="..\..\..\SRC\material\nD\stressDensityModel\stressDensity.cpp">
      <Filter>nD\stressDensityModel</Filter>
    </ClCompile>
    <ClCompile Include="..\..\..\SRC\material\uniaxial\GNGMaterial.cpp">
      <Filter>uniaxial</Filter>
    </ClCompile>
    <ClCompile Include="..\..\..\SRC\material\uniaxial\TensionOnlyMaterial.cpp">
      <Filter>uniaxial</Filter>
    </ClCompile>
    <ClCompile Include="..\..\..\SRC\material\uniaxial\SPSW02.cpp">
      <Filter>uniaxial</Filter>
    </ClCompile>
    <ClCompile Include="..\..\..\SRC\material\nD\soil\PressureDependMultiYield03.cpp">
      <Filter>nD\soilModels</Filter>
    </ClCompile>
    <ClCompile Include="..\..\..\SRC\material\nD\BeamFiberMaterial2dPS.cpp">
      <Filter>nD\wrappers</Filter>
    </ClCompile>
    <ClCompile Include="..\..\..\SRC\material\nD\ConcreteMcftNonLinear5.cpp">
      <Filter>nD</Filter>
    </ClCompile>
    <ClCompile Include="..\..\..\SRC\material\nD\ConcreteMcftNonLinear7.cpp">
      <Filter>nD</Filter>
    </ClCompile>
    <ClCompile Include="..\..\..\SRC\material\section\integration\RCTunnelSectionIntegration.cpp">
      <Filter>section\integration</Filter>
    </ClCompile>
    <ClCompile Include="..\..\..\SRC\material\uniaxial\stiffness\ConstantStiffnessDegradation.cpp">
      <Filter>uniaxial\stiffness</Filter>
    </ClCompile>
    <ClCompile Include="..\..\..\SRC\material\uniaxial\stiffness\DuctilityStiffnessDegradation.cpp">
      <Filter>uniaxial\stiffness</Filter>
    </ClCompile>
    <ClCompile Include="..\..\..\SRC\material\uniaxial\stiffness\EnergyStiffnessDegradation.cpp">
      <Filter>uniaxial\stiffness</Filter>
    </ClCompile>
    <ClCompile Include="..\..\..\SRC\material\uniaxial\stiffness\PincheiraStiffnessDegradation.cpp">
      <Filter>uniaxial\stiffness</Filter>
    </ClCompile>
    <ClCompile Include="..\..\..\SRC\material\uniaxial\stiffness\StiffnessDegradation.cpp">
      <Filter>uniaxial\stiffness</Filter>
    </ClCompile>
    <ClCompile Include="..\..\..\SRC\material\uniaxial\stiffness\TclModelBuilderStiffnessDegradationCommand.cpp">
      <Filter>uniaxial\stiffness</Filter>
    </ClCompile>
    <ClCompile Include="..\..\..\SRC\material\uniaxial\strength\ACIStrengthDegradation.cpp">
      <Filter>uniaxial\strength</Filter>
    </ClCompile>
    <ClCompile Include="..\..\..\SRC\material\uniaxial\strength\ConstantStrengthDegradation.cpp">
      <Filter>uniaxial\strength</Filter>
    </ClCompile>
    <ClCompile Include="..\..\..\SRC\material\uniaxial\strength\DuctilityStrengthDegradation.cpp">
      <Filter>uniaxial\strength</Filter>
    </ClCompile>
    <ClCompile Include="..\..\..\SRC\material\uniaxial\strength\EnergyStrengthDegradation.cpp">
      <Filter>uniaxial\strength</Filter>
    </ClCompile>
    <ClCompile Include="..\..\..\SRC\material\uniaxial\strength\PetrangeliStrengthDegradation.cpp">
      <Filter>uniaxial\strength</Filter>
    </ClCompile>
    <ClCompile Include="..\..\..\SRC\material\uniaxial\strength\SectionStrengthDegradation.cpp">
      <Filter>uniaxial\strength</Filter>
    </ClCompile>
    <ClCompile Include="..\..\..\SRC\material\uniaxial\strength\StrengthDegradation.cpp">
      <Filter>uniaxial\strength</Filter>
    </ClCompile>
    <ClCompile Include="..\..\..\SRC\material\uniaxial\strength\TclModelBuilderStrengthDegradationCommand.cpp">
      <Filter>uniaxial\strength</Filter>
    </ClCompile>
    <ClCompile Include="..\..\..\SRC\material\uniaxial\unloading\ConstantUnloadingRule.cpp">
      <Filter>uniaxial\unloading</Filter>
    </ClCompile>
    <ClCompile Include="..\..\..\SRC\material\uniaxial\unloading\EnergyUnloadingRule.cpp">
      <Filter>uniaxial\unloading</Filter>
    </ClCompile>
    <ClCompile Include="..\..\..\SRC\material\uniaxial\unloading\KarsanUnloadingRule.cpp">
      <Filter>uniaxial\unloading</Filter>
    </ClCompile>
    <ClCompile Include="..\..\..\SRC\material\uniaxial\unloading\TakedaUnloadingRule.cpp">
      <Filter>uniaxial\unloading</Filter>
    </ClCompile>
    <ClCompile Include="..\..\..\SRC\material\uniaxial\unloading\TclModelBuilderUnloadingRuleCommand.cpp">
      <Filter>uniaxial\unloading</Filter>
    </ClCompile>
    <ClCompile Include="..\..\..\SRC\material\uniaxial\unloading\UnloadingRule.cpp">
      <Filter>uniaxial\unloading</Filter>
    </ClCompile>
    <ClCompile Include="..\..\..\SRC\material\uniaxial\MaterialState.cpp">
      <Filter>uniaxial</Filter>
    </ClCompile>
    <ClCompile Include="..\..\..\SRC\material\uniaxial\OOHystereticMaterial.cpp">
      <Filter>uniaxial</Filter>
    </ClCompile>
    <ClCompile Include="..\..\..\SRC\material\uniaxial\Steel02Fatigue.cpp">
      <Filter>uniaxial</Filter>
    </ClCompile>
    <ClCompile Include="..\..\..\SRC\material\uniaxial\Concrete02IS.cpp">
      <Filter>uniaxial</Filter>
    </ClCompile>
    <ClCompile Include="..\..\..\SRC\material\uniaxial\backbone\MultilinearBackbone.cpp">
      <Filter>uniaxial\backbone</Filter>
    </ClCompile>
    <ClCompile Include="..\..\..\SRC\material\uniaxial\ExternalUniaxialMaterial.cpp">
      <Filter>uniaxial</Filter>
    </ClCompile>
    <ClCompile Include="..\..\..\SRC\material\nD\ExternalNDMaterial.cpp">
      <Filter>nD</Filter>
    </ClCompile>
    <ClCompile Include="..\..\..\SRC\material\uniaxial\HardeningMaterial2.cpp">
      <Filter>uniaxial</Filter>
    </ClCompile>
    <ClCompile Include="..\..\..\SRC\material\nD\matCMM\MaterialCMM.cpp">
      <Filter>nD\matCMM</Filter>
    </ClCompile>
    <ClCompile Include="..\..\..\SRC\material\section\fiber\NDFiber2d.cpp">
      <Filter>section\fiber</Filter>
    </ClCompile>
    <ClCompile Include="..\..\..\SRC\material\section\fiber\NDFiber3d.cpp">
      <Filter>section\fiber</Filter>
    </ClCompile>
    <ClCompile Include="..\..\..\SRC\material\section\ElasticBDShearSection2d.cpp">
      <Filter>section</Filter>
    </ClCompile>
    <ClCompile Include="..\..\..\SRC\material\section\TimoshenkoSection3d.cpp">
      <Filter>section</Filter>
    </ClCompile>
    <ClCompile Include="..\..\..\SRC\material\section\WFFiberSection2d.cpp">
      <Filter>section</Filter>
    </ClCompile>
    <ClCompile Include="..\..\..\SRC\material\section\WSection2d.cpp">
      <Filter>section</Filter>
    </ClCompile>
    <ClCompile Include="..\..\..\SRC\material\uniaxial\backbone\CappedBackbone.cpp">
      <Filter>uniaxial\backbone</Filter>
    </ClCompile>
    <ClCompile Include="..\..\..\SRC\material\uniaxial\backbone\LinearCappedBackbone.cpp">
      <Filter>uniaxial\backbone</Filter>
    </ClCompile>
    <ClCompile Include="..\..\..\SRC\material\uniaxial\BackboneMaterial.cpp">
      <Filter>uniaxial</Filter>
    </ClCompile>
    <ClCompile Include="..\..\..\SRC\material\uniaxial\backbone\MaterialBackbone.cpp">
      <Filter>uniaxial\backbone</Filter>
    </ClCompile>
    <ClCompile Include="..\..\..\SRC\material\uniaxial\fedeas\PlasticDamageMaterial.cpp">
      <Filter>uniaxial\fedeas</Filter>
    </ClCompile>
    <ClCompile Include="..\..\..\SRC\material\uniaxial\limitState\PinchingLimitStateMaterial.cpp">
      <Filter>uniaxial\LimitState</Filter>
    </ClCompile>
    <ClCompile Include="..\..\..\SRC\material\uniaxial\BraceMaterial.cpp">
      <Filter>uniaxial</Filter>
    </ClCompile>
    <ClCompile Include="..\..\..\SRC\material\uniaxial\Concrete05.cpp">
      <Filter>uniaxial</Filter>
    </ClCompile>
    <ClCompile Include="..\..\..\SRC\material\uniaxial\ContinuumUniaxial.cpp">
      <Filter>uniaxial</Filter>
    </ClCompile>
    <ClCompile Include="..\..\..\SRC\material\uniaxial\ElasticBDMaterial.cpp">
      <Filter>uniaxial</Filter>
    </ClCompile>
    <ClCompile Include="..\..\..\SRC\material\uniaxial\ElasticPowerFunc.cpp">
      <Filter>uniaxial</Filter>
    </ClCompile>
    <ClCompile Include="..\..\..\SRC\material\uniaxial\IMKBilin.cpp">
      <Filter>uniaxial</Filter>
    </ClCompile>
    <ClCompile Include="..\..\..\SRC\material\uniaxial\IMKPeakOriented.cpp">
      <Filter>uniaxial</Filter>
    </ClCompile>
    <ClCompile Include="..\..\..\SRC\material\uniaxial\IMKPinching.cpp">
      <Filter>uniaxial</Filter>
    </ClCompile>
    <ClCompile Include="..\..\..\SRC\material\uniaxial\Neoprene.cpp">
      <Filter>uniaxial</Filter>
    </ClCompile>
    <ClCompile Include="..\..\..\SRC\material\uniaxial\SecantConcrete.cpp">
      <Filter>uniaxial</Filter>
    </ClCompile>
    <ClCompile Include="..\..\..\SRC\material\nD\PressureDependentElastic3D.cpp">
      <Filter>nD</Filter>
    </ClCompile>
    <ClCompile Include="..\..\..\SRC\material\nD\FeapMaterial.cpp">
      <Filter>nD</Filter>
    </ClCompile>
    <ClCompile Include="..\..\..\SRC\material\nD\UWmaterials\BoundingCamClay.cpp">
      <Filter>nD\UWmaterials</Filter>
    </ClCompile>
    <ClCompile Include="..\..\..\SRC\material\nD\UWmaterials\BoundingCamClay3D.cpp">
      <Filter>nD\UWmaterials</Filter>
    </ClCompile>
    <ClCompile Include="..\..\..\SRC\material\nD\UWmaterials\BoundingCamClayPlaneStrain.cpp">
      <Filter>nD\UWmaterials</Filter>
    </ClCompile>
    <ClCompile Include="..\..\..\SRC\material\nD\UWmaterials\ContactMaterial2D.cpp">
      <Filter>nD\UWmaterials</Filter>
    </ClCompile>
    <ClCompile Include="..\..\..\SRC\material\nD\UWmaterials\ContactMaterial3D.cpp">
      <Filter>nD\UWmaterials</Filter>
    </ClCompile>
    <ClCompile Include="..\..\..\SRC\material\nD\UWmaterials\DruckerPrager.cpp">
      <Filter>nD\UWmaterials</Filter>
    </ClCompile>
    <ClCompile Include="..\..\..\SRC\material\nD\UWmaterials\DruckerPrager3D.cpp">
      <Filter>nD\UWmaterials</Filter>
    </ClCompile>
    <ClCompile Include="..\..\..\SRC\material\nD\UWmaterials\DruckerPragerPlaneStrain.cpp">
      <Filter>nD\UWmaterials</Filter>
    </ClCompile>
    <ClCompile Include="..\..\..\SRC\material\nD\UWmaterials\InitialStateAnalysisWrapper.cpp">
      <Filter>nD\UWmaterials</Filter>
    </ClCompile>
    <ClCompile Include="..\..\..\SRC\material\nD\UWmaterials\J2CyclicBoundingSurface.cpp">
      <Filter>nD\UWmaterials</Filter>
    </ClCompile>
    <ClCompile Include="..\..\..\SRC\material\nD\UWmaterials\ManzariDafalias.cpp">
      <Filter>nD\UWmaterials</Filter>
    </ClCompile>
    <ClCompile Include="..\..\..\SRC\material\nD\UWmaterials\ManzariDafalias3D.cpp">
      <Filter>nD\UWmaterials</Filter>
    </ClCompile>
    <ClCompile Include="..\..\..\SRC\material\nD\UWmaterials\ManzariDafalias3DRO.cpp">
      <Filter>nD\UWmaterials</Filter>
    </ClCompile>
    <ClCompile Include="..\..\..\SRC\material\nD\UWmaterials\ManzariDafaliasPlaneStrain.cpp">
      <Filter>nD\UWmaterials</Filter>
    </ClCompile>
    <ClCompile Include="..\..\..\SRC\material\nD\UWmaterials\ManzariDafaliasPlaneStrainRO.cpp">
      <Filter>nD\UWmaterials</Filter>
    </ClCompile>
    <ClCompile Include="..\..\..\SRC\material\nD\UWmaterials\ManzariDafaliasRO.cpp">
      <Filter>nD\UWmaterials</Filter>
    </ClCompile>
    <ClCompile Include="..\..\..\SRC\material\nD\UWmaterials\PM4Sand.cpp">
      <Filter>nD\UWmaterials</Filter>
    </ClCompile>
    <ClCompile Include="..\..\..\SRC\material\nD\UWmaterials\PM4Silt.cpp">
      <Filter>nD\UWmaterials</Filter>
    </ClCompile>
    <ClCompile Include="..\..\..\SRC\material\nD\UVCmultiaxial.cpp">
      <Filter>nD</Filter>
    </ClCompile>
    <ClCompile Include="..\..\..\SRC\material\nD\UVCplanestress.cpp">
      <Filter>nD</Filter>
    </ClCompile>
    <ClCompile Include="..\..\..\SRC\material\uniaxial\UVCuniaxial.cpp">
      <Filter>uniaxial</Filter>
    </ClCompile>
    <ClCompile Include="..\..\..\SRC\material\uniaxial\Bilin.cpp">
      <Filter>uniaxial</Filter>
    </ClCompile>
    <ClCompile Include="..\..\..\SRC\material\uniaxial\Bilin02.cpp">
      <Filter>uniaxial</Filter>
    </ClCompile>
    <ClCompile Include="..\..\..\SRC\material\uniaxial\TDConcrete.cpp">
      <Filter>uniaxial</Filter>
    </ClCompile>
    <ClCompile Include="..\..\..\SRC\material\uniaxial\TDConcreteEXP.cpp">
      <Filter>uniaxial</Filter>
    </ClCompile>
    <ClCompile Include="..\..\..\SRC\material\uniaxial\TDConcreteMC10.cpp">
      <Filter>uniaxial</Filter>
    </ClCompile>
    <ClCompile Include="..\..\..\SRC\material\uniaxial\TDConcreteMC10NL.cpp">
      <Filter>uniaxial</Filter>
    </ClCompile>
    <ClCompile Include="..\..\..\SRC\material\uniaxial\DegradingPinchedBW.cpp">
      <Filter>uniaxial</Filter>
    </ClCompile>
    <ClCompile Include="..\..\..\SRC\material\uniaxial\SLModel.cpp">
      <Filter>uniaxial</Filter>
    </ClCompile>
    <ClCompile Include="..\..\..\SRC\material\nD\IncrementalElasticIsotropicThreeDimensional.cpp">
      <Filter>nD\elasticIsotropic</Filter>
    </ClCompile>
    <ClCompile Include="..\..\..\SRC\material\nD\UWmaterials\J2CyclicBoundingSurface3D.cpp">
      <Filter>nD\UWmaterials</Filter>
    </ClCompile>
    <ClCompile Include="..\..\..\SRC\material\nD\UWmaterials\J2CyclicBoundingSurfacePlaneStrain.cpp">
      <Filter>nD\UWmaterials</Filter>
    </ClCompile>
    <ClCompile Include="..\..\..\SRC\material\uniaxial\HystereticPoly.cpp">
      <Filter>uniaxial</Filter>
    </ClCompile>
    <ClCompile Include="..\..\..\SRC\material\section\FiberSectionWarping3d.cpp">
      <Filter>section</Filter>
    </ClCompile>
    <ClCompile Include="..\..\..\SRC\material\section\FiberSectionAsym3d.cpp">
      <Filter>section</Filter>
    </ClCompile>
    <ClCompile Include="..\..\..\SRC\material\uniaxial\SteelFractureDI.cpp">
      <Filter>uniaxial</Filter>
    </ClCompile>
    <ClCompile Include="..\..\..\SRC\material\uniaxial\Masonry.cpp">
      <Filter>uniaxial</Filter>
    </ClCompile>
    <ClCompile Include="..\..\..\SRC\material\uniaxial\Trilinwp.cpp">
      <Filter>uniaxial</Filter>
    </ClCompile>
    <ClCompile Include="..\..\..\SRC\material\uniaxial\Trilinwp2.cpp">
      <Filter>uniaxial</Filter>
    </ClCompile>
    <ClCompile Include="..\..\..\SRC\material\uniaxial\Masonryt.cpp">
      <Filter>uniaxial</Filter>
    </ClCompile>
    <ClCompile Include="..\..\..\SRC\material\uniaxial\SMAMaterial.cpp">
      <Filter>uniaxial</Filter>
    </ClCompile>
    <ClCompile Include="..\..\..\SRC\material\uniaxial\PY\QzLiq1.cpp">
      <Filter>uniaxial\py_tz_qz</Filter>
    </ClCompile>
    <ClCompile Include="..\..\..\SRC\material\section\integration\HSSSectionIntegration.cpp">
      <Filter>section\integration</Filter>
    </ClCompile>
    <ClCompile Include="..\..\..\SRC\material\nD\UANDESmaterials\SAniSandMS.cpp">
      <Filter>nD</Filter>
    </ClCompile>
    <ClCompile Include="..\..\..\SRC\material\nD\UANDESmaterials\SAniSandMS3D.cpp">
      <Filter>nD</Filter>
    </ClCompile>
    <ClCompile Include="..\..\..\SRC\material\nD\UANDESmaterials\SAniSandMSPlaneStrain.cpp">
      <Filter>nD</Filter>
    </ClCompile>
    <ClCompile Include="..\..\..\SRC\material\uniaxial\SteelDRC.cpp">
      <Filter>uniaxial</Filter>
    </ClCompile>
    <ClCompile Include="..\..\..\SRC\material\section\DoubleMembranePlateFiberSection.cpp">
      <Filter>section</Filter>
    </ClCompile>
    <ClCompile Include="..\..\..\SRC\material\uniaxial\backbone\CementedSoil.cpp">
      <Filter>uniaxial\backbone</Filter>
    </ClCompile>
    <ClCompile Include="..\..\..\SRC\material\uniaxial\backbone\LiquefiedSand.cpp">
      <Filter>uniaxial\backbone</Filter>
    </ClCompile>
    <ClCompile Include="..\..\..\SRC\material\uniaxial\backbone\ReeseStiffClayAboveWS.cpp">
      <Filter>uniaxial\backbone</Filter>
    </ClCompile>
    <ClCompile Include="..\..\..\SRC\material\uniaxial\backbone\VuggyLimestone.cpp">
      <Filter>uniaxial\backbone</Filter>
    </ClCompile>
    <ClCompile Include="..\..\..\SRC\material\uniaxial\backbone\WeakRock.cpp">
      <Filter>uniaxial\backbone</Filter>
    </ClCompile>
    <ClCompile Include="..\..\..\SRC\material\uniaxial\MultiplierMaterial.cpp">
      <Filter>uniaxial</Filter>
    </ClCompile>
    <ClCompile Include="..\..\..\SRC\material\uniaxial\BoucWenInfill.cpp">
      <Filter>uniaxial</Filter>
    </ClCompile>
    <ClCompile Include="..\..\..\SRC\material\uniaxial\Trilinwpd.cpp">
      <Filter>uniaxial</Filter>
    </ClCompile>
    <ClCompile Include="..\..\..\SRC\material\uniaxial\HystereticAsym.cpp">
      <Filter>uniaxial</Filter>
    </ClCompile>
    <ClCompile Include="..\..\..\SRC\material\uniaxial\HystereticSmooth.cpp">
      <Filter>uniaxial</Filter>
    </ClCompile>
    <ClCompile Include="..\..\..\SRC\material\nD\ElasticOrthotropicPlaneStress.cpp">
      <Filter>nD</Filter>
    </ClCompile>
    <ClCompile Include="..\..\..\SRC\material\nD\ElasticPlaneStress.cpp">
      <Filter>nD</Filter>
    </ClCompile>
    <ClCompile Include="..\..\..\SRC\material\nD\VonPapaDamage.cpp">
      <Filter>nD</Filter>
    </ClCompile>
    <ClCompile Include="..\..\..\SRC\material\uniaxial\FRCC.cpp">
      <Filter>uniaxial</Filter>
    </ClCompile>
    <ClCompile Include="..\..\..\SRC\material\uniaxial\CoulombDamperMaterial.cpp">
      <Filter>uniaxial</Filter>
    </ClCompile>
    <ClCompile Include="..\..\..\SRC\material\uniaxial\HystereticSMMaterial.cpp">
      <Filter>uniaxial</Filter>
    </ClCompile>
    <ClCompile Include="..\..\..\SRC\material\uniaxial\ConcreteZBH_fitted.cpp">
      <Filter>uniaxial</Filter>
    </ClCompile>
    <ClCompile Include="..\..\..\SRC\material\uniaxial\ConcreteZBH_original.cpp">
      <Filter>uniaxial</Filter>
    </ClCompile>
    <ClCompile Include="..\..\..\SRC\material\uniaxial\ConcreteZBH_smoothed.cpp">
      <Filter>uniaxial</Filter>
    </ClCompile>
<<<<<<< HEAD
    <ClCompile Include="..\..\..\SRC\material\uniaxial\FlagShapeMaterial.cpp">
=======
    <ClCompile Include="..\..\..\SRC\material\uniaxial\Hertzdamp.cpp">
      <Filter>uniaxial</Filter>
    </ClCompile>
    <ClCompile Include="..\..\..\SRC\material\uniaxial\JankowskiImpact.cpp">
      <Filter>uniaxial</Filter>
    </ClCompile>
    <ClCompile Include="..\..\..\SRC\material\uniaxial\ViscoelasticGap.cpp">
>>>>>>> 1285c434
      <Filter>uniaxial</Filter>
    </ClCompile>
  </ItemGroup>
  <ItemGroup>
    <ClInclude Include="..\..\..\SRC\material\uniaxial\AxialSp.h">
      <Filter>uniaxial</Filter>
    </ClInclude>
    <ClInclude Include="..\..\..\SRC\material\uniaxial\AxialSpHD.h">
      <Filter>uniaxial</Filter>
    </ClInclude>
    <ClInclude Include="..\..\..\SRC\material\uniaxial\BWBN.h">
      <Filter>uniaxial</Filter>
    </ClInclude>
    <ClInclude Include="..\..\..\SRC\material\uniaxial\BarSlipMaterial.h">
      <Filter>uniaxial</Filter>
    </ClInclude>
    <ClInclude Include="..\..\..\SRC\material\uniaxial\BilinearOilDamper.h">
      <Filter>uniaxial</Filter>
    </ClInclude>
    <ClInclude Include="..\..\..\SRC\material\uniaxial\Bond_SP01.h">
      <Filter>uniaxial</Filter>
    </ClInclude>
    <ClInclude Include="..\..\..\SRC\material\uniaxial\BoucWenMaterial.h">
      <Filter>uniaxial</Filter>
    </ClInclude>
    <ClInclude Include="..\..\..\SRC\material\uniaxial\CFSSSWP.h">
      <Filter>uniaxial</Filter>
    </ClInclude>
    <ClInclude Include="..\..\..\SRC\material\uniaxial\CFSWSWP.h">
      <Filter>uniaxial</Filter>
    </ClInclude>
    <ClInclude Include="..\..\..\SRC\material\uniaxial\CableMaterial.h">
      <Filter>uniaxial</Filter>
    </ClInclude>
    <ClInclude Include="..\..\..\SRC\material\uniaxial\Cast.h">
      <Filter>uniaxial</Filter>
    </ClInclude>
    <ClInclude Include="..\..\..\SRC\material\uniaxial\ASD_SMA_3K.h">
      <Filter>uniaxial</Filter>
    </ClInclude>
    <ClInclude Include="..\..\..\SRC\material\uniaxial\Concrete01.h">
      <Filter>uniaxial</Filter>
    </ClInclude>
    <ClInclude Include="..\..\..\SRC\material\uniaxial\Concrete01WithSITC.h">
      <Filter>uniaxial</Filter>
    </ClInclude>
    <ClInclude Include="..\..\..\SRC\material\uniaxial\Concrete02.h">
      <Filter>uniaxial</Filter>
    </ClInclude>
    <ClInclude Include="..\..\..\SRC\material\uniaxial\Concrete02Thermal.h">
      <Filter>uniaxial</Filter>
    </ClInclude>
    <ClInclude Include="..\..\..\SRC\material\uniaxial\Concrete04.h">
      <Filter>uniaxial</Filter>
    </ClInclude>
    <ClInclude Include="..\..\..\SRC\material\uniaxial\Concrete06.h">
      <Filter>uniaxial</Filter>
    </ClInclude>
    <ClInclude Include="..\..\..\SRC\material\uniaxial\Concrete07.h">
      <Filter>uniaxial</Filter>
    </ClInclude>
    <ClInclude Include="..\..\..\SRC\material\uniaxial\ConcreteD.h">
      <Filter>uniaxial</Filter>
    </ClInclude>
    <ClInclude Include="..\..\..\SRC\material\uniaxial\ConcreteSakaiKawashima.h">
      <Filter>uniaxial</Filter>
    </ClInclude>
    <ClInclude Include="..\..\..\SRC\material\uniaxial\ConcretewBeta.h">
      <Filter>uniaxial</Filter>
    </ClInclude>
    <ClInclude Include="..\..\..\SRC\material\uniaxial\ConfinedConcrete01.h">
      <Filter>uniaxial</Filter>
    </ClInclude>
    <ClInclude Include="..\..\..\SRC\material\uniaxial\CubicSpline.h">
      <Filter>uniaxial</Filter>
    </ClInclude>
    <ClInclude Include="..\..\..\SRC\material\uniaxial\DrainMaterial.h">
      <Filter>uniaxial</Filter>
    </ClInclude>
    <ClInclude Include="..\..\..\SRC\material\uniaxial\ECC01.h">
      <Filter>uniaxial</Filter>
    </ClInclude>
    <ClInclude Include="..\..\..\SRC\material\uniaxial\ENTMaterial.h">
      <Filter>uniaxial</Filter>
    </ClInclude>
    <ClInclude Include="..\..\..\SRC\material\uniaxial\EPPGapMaterial.h">
      <Filter>uniaxial</Filter>
    </ClInclude>
    <ClInclude Include="..\..\..\SRC\material\uniaxial\Elastic2Material.h">
      <Filter>uniaxial</Filter>
    </ClInclude>
    <ClInclude Include="..\..\..\SRC\material\uniaxial\ElasticBilin.h">
      <Filter>uniaxial</Filter>
    </ClInclude>
    <ClInclude Include="..\..\..\SRC\material\uniaxial\ElasticMaterial.h">
      <Filter>uniaxial</Filter>
    </ClInclude>
    <ClInclude Include="..\..\..\SRC\material\uniaxial\ElasticMultiLinear.h">
      <Filter>uniaxial</Filter>
    </ClInclude>
    <ClInclude Include="..\..\..\SRC\material\uniaxial\ElasticPPMaterial.h">
      <Filter>uniaxial</Filter>
    </ClInclude>
    <ClInclude Include="..\..\..\SRC\material\uniaxial\FRPConfinedConcrete.h">
      <Filter>uniaxial</Filter>
    </ClInclude>
    <ClInclude Include="..\..\..\SRC\material\uniaxial\FatigueMaterial.h">
      <Filter>uniaxial</Filter>
    </ClInclude>
    <ClInclude Include="..\..\..\SRC\material\uniaxial\FedeasMaterial.h">
      <Filter>uniaxial</Filter>
    </ClInclude>
    <ClInclude Include="..\..\..\SRC\material\uniaxial\HardeningMaterial.h">
      <Filter>uniaxial</Filter>
    </ClInclude>
    <ClInclude Include="..\..\..\SRC\material\uniaxial\HookGap.h">
      <Filter>uniaxial</Filter>
    </ClInclude>
    <ClInclude Include="..\..\..\SRC\material\uniaxial\HyperbolicGapMaterial.h">
      <Filter>uniaxial</Filter>
    </ClInclude>
    <ClInclude Include="..\..\..\SRC\material\uniaxial\HystereticMaterial.h">
      <Filter>uniaxial</Filter>
    </ClInclude>
    <ClInclude Include="..\..\..\SRC\material\uniaxial\ImpactMaterial.h">
      <Filter>uniaxial</Filter>
    </ClInclude>
    <ClInclude Include="..\..\..\SRC\material\uniaxial\InitStrainMaterial.h">
      <Filter>uniaxial</Filter>
    </ClInclude>
    <ClInclude Include="..\..\..\SRC\material\uniaxial\InitStressMaterial.h">
      <Filter>uniaxial</Filter>
    </ClInclude>
    <ClInclude Include="..\..\..\SRC\material\uniaxial\KikuchiAikenHDR.h">
      <Filter>uniaxial</Filter>
    </ClInclude>
    <ClInclude Include="..\..\..\SRC\material\uniaxial\KikuchiAikenLRB.h">
      <Filter>uniaxial</Filter>
    </ClInclude>
    <ClInclude Include="..\..\..\SRC\material\uniaxial\Maxwell.h">
      <Filter>uniaxial</Filter>
    </ClInclude>
    <ClInclude Include="..\..\..\Src\material\uniaxial\MinMaxMaterial.h">
      <Filter>uniaxial</Filter>
    </ClInclude>
    <ClInclude Include="..\..\..\SRC\material\uniaxial\ModIMKPeakOriented.h">
      <Filter>uniaxial</Filter>
    </ClInclude>
    <ClInclude Include="..\..\..\SRC\material\uniaxial\ModIMKPeakOriented02.h">
      <Filter>uniaxial</Filter>
    </ClInclude>
    <ClInclude Include="..\..\..\SRC\material\uniaxial\ModIMKPinching.h">
      <Filter>uniaxial</Filter>
    </ClInclude>
    <ClInclude Include="..\..\..\SRC\material\uniaxial\ModIMKPinching02.h">
      <Filter>uniaxial</Filter>
    </ClInclude>
    <ClInclude Include="..\..\..\SRC\material\uniaxial\MultiLinear.h">
      <Filter>uniaxial</Filter>
    </ClInclude>
    <ClInclude Include="..\..\..\SRC\material\uniaxial\NewUniaxialMaterial.h">
      <Filter>uniaxial</Filter>
    </ClInclude>
    <ClInclude Include="..\..\..\SRC\material\uniaxial\OriginCentered.h">
      <Filter>uniaxial</Filter>
    </ClInclude>
    <ClInclude Include="..\..\..\SRC\material\uniaxial\ParallelMaterial.h">
      <Filter>uniaxial</Filter>
    </ClInclude>
    <ClInclude Include="..\..\..\SRC\material\uniaxial\PathIndependentMaterial.h">
      <Filter>uniaxial</Filter>
    </ClInclude>
    <ClInclude Include="..\..\..\SRC\material\uniaxial\Pinching4Material.h">
      <Filter>uniaxial</Filter>
    </ClInclude>
    <ClInclude Include="..\..\..\SRC\material\uniaxial\RambergOsgoodSteel.h">
      <Filter>uniaxial</Filter>
    </ClInclude>
    <ClInclude Include="..\..\..\SRC\material\uniaxial\ReinforcingSteel.h">
      <Filter>uniaxial</Filter>
    </ClInclude>
    <ClInclude Include="..\..\..\SRC\material\uniaxial\ResilienceLow.h">
      <Filter>uniaxial</Filter>
    </ClInclude>
    <ClInclude Include="..\..\..\SRC\material\uniaxial\ResilienceMaterialHR.h">
      <Filter>uniaxial</Filter>
    </ClInclude>
    <ClInclude Include="..\..\..\SRC\material\uniaxial\SAWSMaterial.h">
      <Filter>uniaxial</Filter>
    </ClInclude>
    <ClInclude Include="..\..\..\SRC\material\uniaxial\SelfCenteringMaterial.h">
      <Filter>uniaxial</Filter>
    </ClInclude>
    <ClInclude Include="..\..\..\SRC\material\uniaxial\SeriesMaterial.h">
      <Filter>uniaxial</Filter>
    </ClInclude>
    <ClInclude Include="..\..\..\SRC\material\uniaxial\ShearPanelMaterial.h">
      <Filter>uniaxial</Filter>
    </ClInclude>
    <ClInclude Include="..\..\..\SRC\material\uniaxial\SimpleFractureMaterial.h">
      <Filter>uniaxial</Filter>
    </ClInclude>
    <ClInclude Include="..\..\..\SRC\material\uniaxial\SmoothPSConcrete.h">
      <Filter>uniaxial</Filter>
    </ClInclude>
    <ClInclude Include="..\..\..\SRC\material\uniaxial\Steel01.h">
      <Filter>uniaxial</Filter>
    </ClInclude>
    <ClInclude Include="..\..\..\SRC\material\uniaxial\Steel01Thermal.h">
      <Filter>uniaxial</Filter>
    </ClInclude>
    <ClInclude Include="..\..\..\SRC\material\uniaxial\Steel02.h">
      <Filter>uniaxial</Filter>
    </ClInclude>
    <ClInclude Include="..\..\..\SRC\material\uniaxial\Steel02Thermal.h">
      <Filter>uniaxial</Filter>
    </ClInclude>
    <ClInclude Include="..\..\..\SRC\material\uniaxial\Steel03.h">
      <Filter>uniaxial</Filter>
    </ClInclude>
    <ClInclude Include="..\..\..\SRC\material\uniaxial\Steel2.h">
      <Filter>uniaxial</Filter>
    </ClInclude>
    <ClInclude Include="..\..\..\SRC\material\uniaxial\SteelBRB.h">
      <Filter>uniaxial</Filter>
    </ClInclude>
    <ClInclude Include="..\..\..\SRC\material\uniaxial\SteelMP.h">
      <Filter>uniaxial</Filter>
    </ClInclude>
    <ClInclude Include="..\..\..\SRC\material\uniaxial\TriMatrix.h">
      <Filter>uniaxial</Filter>
    </ClInclude>
    <ClInclude Include="..\..\..\SRC\material\uniaxial\UniaxialJ2Plasticity.h">
      <Filter>uniaxial</Filter>
    </ClInclude>
    <ClInclude Include="..\..\..\SRC\material\uniaxial\UniaxialMaterial.h">
      <Filter>uniaxial</Filter>
    </ClInclude>
    <ClInclude Include="..\..\..\SRC\material\uniaxial\ViscousDamper.h">
      <Filter>uniaxial</Filter>
    </ClInclude>
    <ClInclude Include="..\..\..\SRC\material\uniaxial\ViscousMaterial.h">
      <Filter>uniaxial</Filter>
    </ClInclude>
    <ClInclude Include="..\..\..\SRC\material\uniaxial\WrapperUniaxialMaterial.h">
      <Filter>uniaxial</Filter>
    </ClInclude>
    <ClInclude Include="..\..\..\SRC\material\uniaxial\pyUCLA.h">
      <Filter>uniaxial</Filter>
    </ClInclude>
    <ClInclude Include="..\..\..\SRC\material\uniaxial\fedeas\FedeasBond1Material.h">
      <Filter>uniaxial\fedeas</Filter>
    </ClInclude>
    <ClInclude Include="..\..\..\SRC\material\uniaxial\fedeas\FedeasBond2Material.h">
      <Filter>uniaxial\fedeas</Filter>
    </ClInclude>
    <ClInclude Include="..\..\..\SRC\material\uniaxial\fedeas\FedeasConcr1Material.h">
      <Filter>uniaxial\fedeas</Filter>
    </ClInclude>
    <ClInclude Include="..\..\..\SRC\material\uniaxial\fedeas\FedeasConcr2Material.h">
      <Filter>uniaxial\fedeas</Filter>
    </ClInclude>
    <ClInclude Include="..\..\..\SRC\material\uniaxial\fedeas\FedeasConcr3Material.h">
      <Filter>uniaxial\fedeas</Filter>
    </ClInclude>
    <ClInclude Include="..\..\..\SRC\material\uniaxial\fedeas\FedeasHardeningMaterial.h">
      <Filter>uniaxial\fedeas</Filter>
    </ClInclude>
    <ClInclude Include="..\..\..\SRC\material\uniaxial\fedeas\FedeasHyster1Material.h">
      <Filter>uniaxial\fedeas</Filter>
    </ClInclude>
    <ClInclude Include="..\..\..\SRC\material\uniaxial\fedeas\FedeasHyster2Material.h">
      <Filter>uniaxial\fedeas</Filter>
    </ClInclude>
    <ClInclude Include="..\..\..\SRC\material\uniaxial\fedeas\FedeasSteel1Material.h">
      <Filter>uniaxial\fedeas</Filter>
    </ClInclude>
    <ClInclude Include="..\..\..\SRC\material\uniaxial\fedeas\FedeasSteel2Material.h">
      <Filter>uniaxial\fedeas</Filter>
    </ClInclude>
    <ClInclude Include="..\..\..\SRC\material\uniaxial\drain\DrainBilinearMaterial.h">
      <Filter>uniaxial\drain</Filter>
    </ClInclude>
    <ClInclude Include="..\..\..\SRC\material\uniaxial\drain\DrainClough1Material.h">
      <Filter>uniaxial\drain</Filter>
    </ClInclude>
    <ClInclude Include="..\..\..\SRC\material\uniaxial\drain\DrainClough2Material.h">
      <Filter>uniaxial\drain</Filter>
    </ClInclude>
    <ClInclude Include="..\..\..\SRC\material\uniaxial\drain\DrainHardeningMaterial.h">
      <Filter>uniaxial\drain</Filter>
    </ClInclude>
    <ClInclude Include="..\..\..\SRC\material\uniaxial\drain\DrainPinch1Material.h">
      <Filter>uniaxial\drain</Filter>
    </ClInclude>
    <ClInclude Include="..\..\..\SRC\material\uniaxial\PY\PyLiq1.h">
      <Filter>uniaxial\py_tz_qz</Filter>
    </ClInclude>
    <ClInclude Include="..\..\..\Src\material\uniaxial\Py\PySimple1.h">
      <Filter>uniaxial\py_tz_qz</Filter>
    </ClInclude>
    <ClInclude Include="..\..\..\SRC\material\uniaxial\PY\PySimple1Gen.h">
      <Filter>uniaxial\py_tz_qz</Filter>
    </ClInclude>
    <ClInclude Include="..\..\..\SRC\material\uniaxial\PY\PySimple2.h">
      <Filter>uniaxial\py_tz_qz</Filter>
    </ClInclude>
    <ClInclude Include="..\..\..\Src\material\uniaxial\Py\QzSimple1.h">
      <Filter>uniaxial\py_tz_qz</Filter>
    </ClInclude>
    <ClInclude Include="..\..\..\SRC\material\uniaxial\PY\QzSimple2.h">
      <Filter>uniaxial\py_tz_qz</Filter>
    </ClInclude>
    <ClInclude Include="..\..\..\SRC\material\uniaxial\PY\ShallowFoundationGen.h">
      <Filter>uniaxial\py_tz_qz</Filter>
    </ClInclude>
    <ClInclude Include="..\..\..\SRC\material\uniaxial\PY\TzLiq1.h">
      <Filter>uniaxial\py_tz_qz</Filter>
    </ClInclude>
    <ClInclude Include="..\..\..\Src\material\uniaxial\Py\TzSimple1.h">
      <Filter>uniaxial\py_tz_qz</Filter>
    </ClInclude>
    <ClInclude Include="..\..\..\SRC\material\uniaxial\PY\TzSimple1Gen.h">
      <Filter>uniaxial\py_tz_qz</Filter>
    </ClInclude>
    <ClInclude Include="..\..\..\SRC\material\uniaxial\PY\TzSimple2.h">
      <Filter>uniaxial\py_tz_qz</Filter>
    </ClInclude>
    <ClInclude Include="..\..\..\SRC\material\uniaxial\snap\Bilinear.h">
      <Filter>uniaxial\snap</Filter>
    </ClInclude>
    <ClInclude Include="..\..\..\SRC\material\uniaxial\snap\Clough.h">
      <Filter>uniaxial\snap</Filter>
    </ClInclude>
    <ClInclude Include="..\..\..\SRC\material\uniaxial\snap\CloughDamage.h">
      <Filter>uniaxial\snap</Filter>
    </ClInclude>
    <ClInclude Include="..\..\..\SRC\material\uniaxial\snap\CloughHenry.h">
      <Filter>uniaxial\snap</Filter>
    </ClInclude>
    <ClInclude Include="..\..\..\SRC\material\uniaxial\snap\Pinching.h">
      <Filter>uniaxial\snap</Filter>
    </ClInclude>
    <ClInclude Include="..\..\..\SRC\material\uniaxial\snap\PinchingDamage.h">
      <Filter>uniaxial\snap</Filter>
    </ClInclude>
    <ClInclude Include="..\..\..\SRC\material\uniaxial\limitState\limitCurve\AxialCurve.h">
      <Filter>uniaxial\LimitState</Filter>
    </ClInclude>
    <ClInclude Include="..\..\..\SRC\material\uniaxial\limitState\limitCurve\LimitCurve.h">
      <Filter>uniaxial\LimitState</Filter>
    </ClInclude>
    <ClInclude Include="..\..\..\SRC\material\uniaxial\limitState\LimitStateMaterial.h">
      <Filter>uniaxial\LimitState</Filter>
    </ClInclude>
    <ClInclude Include="..\..\..\SRC\material\uniaxial\limitState\limitCurve\RotationShearCurve.h">
      <Filter>uniaxial\LimitState</Filter>
    </ClInclude>
    <ClInclude Include="..\..\..\SRC\material\uniaxial\limitState\limitCurve\ShearCurve.h">
      <Filter>uniaxial\LimitState</Filter>
    </ClInclude>
    <ClInclude Include="..\..\..\SRC\material\uniaxial\limitState\limitCurve\ThreePointCurve.h">
      <Filter>uniaxial\LimitState</Filter>
    </ClInclude>
    <ClInclude Include="..\..\..\SRC\material\uniaxial\limitState\limitCurve\WrapperLimitCurve.h">
      <Filter>uniaxial\LimitState</Filter>
    </ClInclude>
    <ClInclude Include="..\..\..\SRC\material\uniaxial\backbone\ArctangentBackbone.h">
      <Filter>uniaxial\backbone</Filter>
    </ClInclude>
    <ClInclude Include="..\..\..\SRC\material\uniaxial\backbone\HystereticBackbone.h">
      <Filter>uniaxial\backbone</Filter>
    </ClInclude>
    <ClInclude Include="..\..\..\SRC\material\uniaxial\backbone\ManderBackbone.h">
      <Filter>uniaxial\backbone</Filter>
    </ClInclude>
    <ClInclude Include="..\..\..\SRC\material\uniaxial\backbone\RaynorBackbone.h">
      <Filter>uniaxial\backbone</Filter>
    </ClInclude>
    <ClInclude Include="..\..\..\SRC\material\uniaxial\backbone\ReeseSandBackbone.h">
      <Filter>uniaxial\backbone</Filter>
    </ClInclude>
    <ClInclude Include="..\..\..\SRC\material\uniaxial\backbone\ReeseSoftClayBackbone.h">
      <Filter>uniaxial\backbone</Filter>
    </ClInclude>
    <ClInclude Include="..\..\..\SRC\material\uniaxial\backbone\ReeseStiffClayBelowWS.h">
      <Filter>uniaxial\backbone</Filter>
    </ClInclude>
    <ClInclude Include="..\..\..\SRC\material\uniaxial\backbone\TrilinearBackbone.h">
      <Filter>uniaxial\backbone</Filter>
    </ClInclude>
    <ClInclude Include="..\..\..\SRC\material\uniaxial\DowelType.h">
      <Filter>uniaxial</Filter>
    </ClInclude>
    <ClInclude Include="..\..\..\SRC\material\uniaxial\DuctileFracture.h">
      <Filter>uniaxial</Filter>
    </ClInclude>
    <ClInclude Include="..\..\..\SRC\material\nD\AcousticMedium.h">
      <Filter>nD</Filter>
    </ClInclude>
    <ClInclude Include="..\..\..\SRC\material\nD\CapPlasticity.h">
      <Filter>nD</Filter>
    </ClInclude>
    <ClInclude Include="..\..\..\SRC\material\nD\ConcreteS.h">
      <Filter>nD</Filter>
    </ClInclude>
    <ClInclude Include="..\..\..\SRC\material\nD\CycLiqCP.h">
      <Filter>nD</Filter>
    </ClInclude>
    <ClInclude Include="..\..\..\SRC\material\nD\CycLiqCP3D.h">
      <Filter>nD</Filter>
    </ClInclude>
    <ClInclude Include="..\..\..\SRC\material\nD\CycLiqCPPlaneStrain.h">
      <Filter>nD</Filter>
    </ClInclude>
    <ClInclude Include="..\..\..\SRC\material\nD\CycLiqCPSP.h">
      <Filter>nD</Filter>
    </ClInclude>
    <ClInclude Include="..\..\..\SRC\material\nD\CycLiqCPSP3D.h">
      <Filter>nD</Filter>
    </ClInclude>
    <ClInclude Include="..\..\..\SRC\material\nD\CycLiqCPSPPlaneStrain.h">
      <Filter>nD</Filter>
    </ClInclude>
    <ClInclude Include="..\..\..\SRC\material\nD\ElasticOrthotropicMaterial.h">
      <Filter>nD</Filter>
    </ClInclude>
    <ClInclude Include="..\..\..\SRC\material\nD\ElasticOrthotropicThreeDimensional.h">
      <Filter>nD</Filter>
    </ClInclude>
    <ClInclude Include="..\..\..\SRC\material\nD\InitStressNDMaterial.h">
      <Filter>nD</Filter>
    </ClInclude>
    <ClInclude Include="..\..\..\SRC\material\nD\LinearCap.h">
      <Filter>nD</Filter>
    </ClInclude>
    <ClInclude Include="..\..\..\SRC\material\nD\NDMaterial.h">
      <Filter>nD</Filter>
    </ClInclude>
    <ClInclude Include="..\..\..\SRC\material\nD\SimplifiedJ2.h">
      <Filter>nD</Filter>
    </ClInclude>
    <ClInclude Include="..\..\..\SRC\material\nD\ASDConcrete3DMaterial.h">
      <Filter>nD</Filter>
    </ClInclude>
    <ClInclude Include="..\..\..\SRC\material\nD\WrapperNDMaterial.h">
      <Filter>nD</Filter>
    </ClInclude>
    <ClInclude Include="..\..\..\SRC\material\nD\ElasticIsotropicAxiSymm.h">
      <Filter>nD\elasticIsotropic</Filter>
    </ClInclude>
    <ClInclude Include="..\..\..\SRC\material\nD\ElasticIsotropicBeamFiber.h">
      <Filter>nD\elasticIsotropic</Filter>
    </ClInclude>
    <ClInclude Include="..\..\..\SRC\material\nD\ElasticIsotropicMaterial.h">
      <Filter>nD\elasticIsotropic</Filter>
    </ClInclude>
    <ClInclude Include="..\..\..\SRC\material\nD\ElasticIsotropicPlaneStrain2D.h">
      <Filter>nD\elasticIsotropic</Filter>
    </ClInclude>
    <ClInclude Include="..\..\..\SRC\material\nD\ElasticIsotropicPlaneStress2D.h">
      <Filter>nD\elasticIsotropic</Filter>
    </ClInclude>
    <ClInclude Include="..\..\..\SRC\material\nD\ElasticIsotropicPlateFiber.h">
      <Filter>nD\elasticIsotropic</Filter>
    </ClInclude>
    <ClInclude Include="..\..\..\SRC\material\nD\ElasticIsotropicThreeDimensional.h">
      <Filter>nD\elasticIsotropic</Filter>
    </ClInclude>
    <ClInclude Include="..\..\..\SRC\material\nD\J2AxiSymm.h">
      <Filter>nD\j2Plasticity</Filter>
    </ClInclude>
    <ClInclude Include="..\..\..\SRC\material\nD\J2PlaneStrain.h">
      <Filter>nD\j2Plasticity</Filter>
    </ClInclude>
    <ClInclude Include="..\..\..\SRC\material\nD\J2PlaneStress.h">
      <Filter>nD\j2Plasticity</Filter>
    </ClInclude>
    <ClInclude Include="..\..\..\SRC\material\nD\J2Plasticity.h">
      <Filter>nD\j2Plasticity</Filter>
    </ClInclude>
    <ClInclude Include="..\..\..\SRC\material\nD\J2PlateFiber.h">
      <Filter>nD\j2Plasticity</Filter>
    </ClInclude>
    <ClInclude Include="..\..\..\SRC\material\nD\J2ThreeDimensional.h">
      <Filter>nD\j2Plasticity</Filter>
    </ClInclude>
    <ClInclude Include="..\..\..\SRC\material\nD\soil\FluidSolidPorousMaterial.h">
      <Filter>nD\soilModels</Filter>
    </ClInclude>
    <ClInclude Include="..\..\..\SRC\material\nD\soil\MultiYieldSurface.h">
      <Filter>nD\soilModels</Filter>
    </ClInclude>
    <ClInclude Include="..\..\..\SRC\material\nD\soil\MultiYieldSurfaceClay.h">
      <Filter>nD\soilModels</Filter>
    </ClInclude>
    <ClInclude Include="..\..\..\SRC\material\nD\soil\PressureDependMultiYield.h">
      <Filter>nD\soilModels</Filter>
    </ClInclude>
    <ClInclude Include="..\..\..\SRC\material\nD\soil\PressureDependMultiYield02.h">
      <Filter>nD\soilModels</Filter>
    </ClInclude>
    <ClInclude Include="..\..\..\SRC\material\nD\soil\PressureIndependMultiYield.h">
      <Filter>nD\soilModels</Filter>
    </ClInclude>
    <ClInclude Include="..\..\..\SRC\material\nD\soil\T2Vector.h">
      <Filter>nD\soilModels</Filter>
    </ClInclude>
    <ClInclude Include="..\..\..\SRC\material\nD\BeamFiberMaterial.h">
      <Filter>nD\wrappers</Filter>
    </ClInclude>
    <ClInclude Include="..\..\..\SRC\material\nD\OrthotropicMaterial.h">
      <Filter>nD\wrappers</Filter>
    </ClInclude>
    <ClInclude Include="..\..\..\SRC\material\nD\Series3DMaterial.h">
      <Filter>nD\wrappers</Filter>
    </ClInclude>
    <ClInclude Include="..\..\..\SRC\material\nD\PlaneStrainMaterial.h">
      <Filter>nD\wrappers</Filter>
    </ClInclude>
    <ClInclude Include="..\..\..\SRC\material\nD\PlaneStressMaterial.h">
      <Filter>nD\wrappers</Filter>
    </ClInclude>
    <ClInclude Include="..\..\..\SRC\material\nD\PlateFiberMaterial.h">
      <Filter>nD\wrappers</Filter>
    </ClInclude>
    <ClInclude Include="..\..\..\SRC\material\nD\feap\FeapMaterial01.h">
      <Filter>nD\feap</Filter>
    </ClInclude>
    <ClInclude Include="..\..\..\SRC\material\nD\feap\FeapMaterial02.h">
      <Filter>nD\feap</Filter>
    </ClInclude>
    <ClInclude Include="..\..\..\SRC\material\nD\feap\FeapMaterial03.h">
      <Filter>nD\feap</Filter>
    </ClInclude>
    <ClInclude Include="..\..\..\SRC\material\nD\cyclicSoil\MultiaxialCyclicPlasticity.h">
      <Filter>nD\cyclicSoil</Filter>
    </ClInclude>
    <ClInclude Include="..\..\..\SRC\material\nD\cyclicSoil\MultiaxialCyclicPlasticity3D.h">
      <Filter>nD\cyclicSoil</Filter>
    </ClInclude>
    <ClInclude Include="..\..\..\SRC\material\nD\cyclicSoil\MultiaxialCyclicPlasticityAxiSymm.h">
      <Filter>nD\cyclicSoil</Filter>
    </ClInclude>
    <ClInclude Include="..\..\..\SRC\material\nD\cyclicSoil\MultiaxialCyclicPlasticityPlaneStrain.h">
      <Filter>nD\cyclicSoil</Filter>
    </ClInclude>
    <ClInclude Include="..\..\..\SRC\material\nD\reinforcedConcretePlaneStress\ConcreteL01.h">
      <Filter>nD\reinforcedConcretePlaneStress</Filter>
    </ClInclude>
    <ClInclude Include="..\..\..\SRC\material\nD\reinforcedConcretePlaneStress\ConcreteZ01.h">
      <Filter>nD\reinforcedConcretePlaneStress</Filter>
    </ClInclude>
    <ClInclude Include="..\..\..\SRC\material\nD\reinforcedConcretePlaneStress\FAFourSteelPCPlaneStress.h">
      <Filter>nD\reinforcedConcretePlaneStress</Filter>
    </ClInclude>
    <ClInclude Include="..\..\..\SRC\material\nD\reinforcedConcretePlaneStress\FAFourSteelRCPlaneStress.h">
      <Filter>nD\reinforcedConcretePlaneStress</Filter>
    </ClInclude>
    <ClInclude Include="..\..\..\SRC\material\nD\reinforcedConcretePlaneStress\FAPrestressedConcretePlaneStress.h">
      <Filter>nD\reinforcedConcretePlaneStress</Filter>
    </ClInclude>
    <ClInclude Include="..\..\..\SRC\material\nD\reinforcedConcretePlaneStress\FAReinforcedConcretePlaneStress.h">
      <Filter>nD\reinforcedConcretePlaneStress</Filter>
    </ClInclude>
    <ClInclude Include="..\..\..\SRC\material\nD\reinforcedConcretePlaneStress\PrestressedConcretePlaneStress.h">
      <Filter>nD\reinforcedConcretePlaneStress</Filter>
    </ClInclude>
    <ClInclude Include="..\..\..\SRC\material\nD\reinforcedConcretePlaneStress\RAFourSteelPCPlaneStress.h">
      <Filter>nD\reinforcedConcretePlaneStress</Filter>
    </ClInclude>
    <ClInclude Include="..\..\..\SRC\material\nD\reinforcedConcretePlaneStress\RAFourSteelRCPlaneStress.h">
      <Filter>nD\reinforcedConcretePlaneStress</Filter>
    </ClInclude>
    <ClInclude Include="..\..\..\SRC\material\nD\reinforcedConcretePlaneStress\ReinforcedConcretePlaneStress.h">
      <Filter>nD\reinforcedConcretePlaneStress</Filter>
    </ClInclude>
    <ClInclude Include="..\..\..\SRC\material\nD\reinforcedConcretePlaneStress\SteelZ01.h">
      <Filter>nD\reinforcedConcretePlaneStress</Filter>
    </ClInclude>
    <ClInclude Include="..\..\..\SRC\material\nD\reinforcedConcretePlaneStress\TendonL01.h">
      <Filter>nD\reinforcedConcretePlaneStress</Filter>
    </ClInclude>
    <ClInclude Include="..\..\..\Src\material\section\Bidirectional.h">
      <Filter>section</Filter>
    </ClInclude>
    <ClInclude Include="..\..\..\SRC\material\section\ElasticMembranePlateSection.h">
      <Filter>section</Filter>
    </ClInclude>
    <ClInclude Include="..\..\..\SRC\material\section\ElasticPlateSection.h">
      <Filter>section</Filter>
    </ClInclude>
    <ClInclude Include="..\..\..\SRC\material\section\ElasticSection2d.h">
      <Filter>section</Filter>
    </ClInclude>
    <ClInclude Include="..\..\..\SRC\material\section\ElasticSection3d.h">
      <Filter>section</Filter>
    </ClInclude>
    <ClInclude Include="..\..\..\SRC\material\section\ElasticShearSection2d.h">
      <Filter>section</Filter>
    </ClInclude>
    <ClInclude Include="..\..\..\SRC\material\section\ElasticShearSection3d.h">
      <Filter>section</Filter>
    </ClInclude>
    <ClInclude Include="..\..\..\SRC\material\section\ElasticTubeSection3d.h">
      <Filter>section</Filter>
    </ClInclude>
    <ClInclude Include="..\..\..\SRC\material\section\FiberSection2d.h">
      <Filter>section</Filter>
    </ClInclude>
    <ClInclude Include="..\..\..\SRC\material\section\FiberSection2dThermal.h">
      <Filter>section</Filter>
    </ClInclude>
    <ClInclude Include="..\..\..\SRC\material\section\FiberSection3d.h">
      <Filter>section</Filter>
    </ClInclude>
    <ClInclude Include="..\..\..\SRC\material\section\FiberSectionGJ.h">
      <Filter>section</Filter>
    </ClInclude>
    <ClInclude Include="..\..\..\SRC\material\section\GenericSection1d.h">
      <Filter>section</Filter>
    </ClInclude>
    <ClInclude Include="..\..\..\SRC\material\section\Isolator2spring.h">
      <Filter>section</Filter>
    </ClInclude>
    <ClInclude Include="..\..\..\SRC\material\section\LayeredShellFiberSection.h">
      <Filter>section</Filter>
    </ClInclude>
    <ClInclude Include="..\..\..\SRC\material\section\MembranePlateFiberSection.h">
      <Filter>section</Filter>
    </ClInclude>
    <ClInclude Include="..\..\..\SRC\material\section\NDFiberSection2d.h">
      <Filter>section</Filter>
    </ClInclude>
    <ClInclude Include="..\..\..\SRC\material\section\NDFiberSection3d.h">
      <Filter>section</Filter>
    </ClInclude>
    <ClInclude Include="..\..\..\SRC\material\section\ParallelSection.h">
      <Filter>section</Filter>
    </ClInclude>
    <ClInclude Include="..\..\..\SRC\material\section\SectionAggregator.h">
      <Filter>section</Filter>
    </ClInclude>
    <ClInclude Include="..\..\..\SRC\material\section\SectionForceDeformation.h">
      <Filter>section</Filter>
    </ClInclude>
    <ClInclude Include="..\..\..\SRC\material\section\repres\cell\Cell.h">
      <Filter>section\repres\cell</Filter>
    </ClInclude>
    <ClInclude Include="..\..\..\SRC\material\section\repres\cell\CircSectionCell.h">
      <Filter>section\repres\cell</Filter>
    </ClInclude>
    <ClInclude Include="..\..\..\SRC\material\section\repres\cell\QuadCell.h">
      <Filter>section\repres\cell</Filter>
    </ClInclude>
    <ClInclude Include="..\..\..\SRC\material\section\repres\patch\CircPatch.h">
      <Filter>section\repres\patch</Filter>
    </ClInclude>
    <ClInclude Include="..\..\..\SRC\material\section\repres\patch\Patch.h">
      <Filter>section\repres\patch</Filter>
    </ClInclude>
    <ClInclude Include="..\..\..\SRC\material\section\repres\patch\QuadPatch.h">
      <Filter>section\repres\patch</Filter>
    </ClInclude>
    <ClInclude Include="..\..\..\SRC\material\section\repres\reinfBar\ReinfBar.h">
      <Filter>section\repres\reinfBar</Filter>
    </ClInclude>
    <ClInclude Include="..\..\..\SRC\material\section\repres\reinfLayer\CircReinfLayer.h">
      <Filter>section\repres\reinfLayer</Filter>
    </ClInclude>
    <ClInclude Include="..\..\..\SRC\material\section\repres\reinfLayer\ReinfLayer.h">
      <Filter>section\repres\reinfLayer</Filter>
    </ClInclude>
    <ClInclude Include="..\..\..\SRC\material\section\repres\reinfLayer\StraightReinfLayer.h">
      <Filter>section\repres\reinfLayer</Filter>
    </ClInclude>
    <ClInclude Include="..\..\..\SRC\material\section\repres\section\FiberSectionRepr.h">
      <Filter>section\repres\sect</Filter>
    </ClInclude>
    <ClInclude Include="..\..\..\SRC\material\section\repres\section\SectionRepres.h">
      <Filter>section\repres\sect</Filter>
    </ClInclude>
    <ClInclude Include="..\..\..\SRC\material\section\fiber\Fiber.h">
      <Filter>section\fiber</Filter>
    </ClInclude>
    <ClInclude Include="..\..\..\SRC\material\section\fiber\UniaxialFiber2d.h">
      <Filter>section\fiber</Filter>
    </ClInclude>
    <ClInclude Include="..\..\..\SRC\material\section\fiber\UniaxialFiber3d.h">
      <Filter>section\fiber</Filter>
    </ClInclude>
    <ClInclude Include="..\..\..\SRC\material\section\yieldSurface\YS_Section2D01.h">
      <Filter>section\ysSection</Filter>
    </ClInclude>
    <ClInclude Include="..\..\..\SRC\material\section\yieldSurface\YS_Section2D02.h">
      <Filter>section\ysSection</Filter>
    </ClInclude>
    <ClInclude Include="..\..\..\SRC\material\section\yieldSurface\YieldSurfaceSection2d.h">
      <Filter>section\ysSection</Filter>
    </ClInclude>
    <ClInclude Include="..\..\..\SRC\material\section\integration\RCSectionIntegration.h">
      <Filter>section\integration</Filter>
    </ClInclude>
    <ClInclude Include="..\..\..\SRC\material\section\integration\RCTBeamSectionIntegration.h">
      <Filter>section\integration</Filter>
    </ClInclude>
    <ClInclude Include="..\..\..\SRC\material\section\integration\SectionIntegration.h">
      <Filter>section\integration</Filter>
    </ClInclude>
    <ClInclude Include="..\..\..\SRC\material\section\integration\WideFlangeSectionIntegration.h">
      <Filter>section\integration</Filter>
    </ClInclude>
    <ClInclude Include="..\..\..\SRC\material\yieldSurface\yieldSurfaceBC\Attalla2D.h">
      <Filter>yieldSurface\yieldSurfaceBC</Filter>
    </ClInclude>
    <ClInclude Include="..\..\..\SRC\material\yieldSurface\yieldSurfaceBC\ElTawil2D.h">
      <Filter>yieldSurface\yieldSurfaceBC</Filter>
    </ClInclude>
    <ClInclude Include="..\..\..\SRC\material\yieldSurface\yieldSurfaceBC\ElTawil2DUnSym.h">
      <Filter>yieldSurface\yieldSurfaceBC</Filter>
    </ClInclude>
    <ClInclude Include="..\..\..\SRC\material\yieldSurface\yieldSurfaceBC\Hajjar2D.h">
      <Filter>yieldSurface\yieldSurfaceBC</Filter>
    </ClInclude>
    <ClInclude Include="..\..\..\SRC\material\yieldSurface\yieldSurfaceBC\NullYS2D.h">
      <Filter>yieldSurface\yieldSurfaceBC</Filter>
    </ClInclude>
    <ClInclude Include="..\..\..\SRC\material\yieldSurface\yieldSurfaceBC\Orbison2D.h">
      <Filter>yieldSurface\yieldSurfaceBC</Filter>
    </ClInclude>
    <ClInclude Include="..\..\..\SRC\material\yieldSurface\yieldSurfaceBC\YieldSurface_BC.h">
      <Filter>yieldSurface\yieldSurfaceBC</Filter>
    </ClInclude>
    <ClInclude Include="..\..\..\SRC\material\yieldSurface\yieldSurfaceBC\YieldSurface_BC2D.h">
      <Filter>yieldSurface\yieldSurfaceBC</Filter>
    </ClInclude>
    <ClInclude Include="..\..\..\SRC\material\yieldSurface\evolution\BkStressLimSurface2D.h">
      <Filter>yieldSurface\evolution</Filter>
    </ClInclude>
    <ClInclude Include="..\..\..\SRC\material\yieldSurface\evolution\BoundingSurface2D.h">
      <Filter>yieldSurface\evolution</Filter>
    </ClInclude>
    <ClInclude Include="..\..\..\SRC\material\yieldSurface\evolution\CombinedIsoKin2D01.h">
      <Filter>yieldSurface\evolution</Filter>
    </ClInclude>
    <ClInclude Include="..\..\..\SRC\material\yieldSurface\evolution\CombinedIsoKin2D02.h">
      <Filter>yieldSurface\evolution</Filter>
    </ClInclude>
    <ClInclude Include="..\..\..\SRC\material\yieldSurface\evolution\Isotropic2D01.h">
      <Filter>yieldSurface\evolution</Filter>
    </ClInclude>
    <ClInclude Include="..\..\..\SRC\material\yieldSurface\evolution\Kinematic2D01.h">
      <Filter>yieldSurface\evolution</Filter>
    </ClInclude>
    <ClInclude Include="..\..\..\SRC\material\yieldSurface\evolution\Kinematic2D02.h">
      <Filter>yieldSurface\evolution</Filter>
    </ClInclude>
    <ClInclude Include="..\..\..\SRC\material\yieldSurface\evolution\NullEvolution.h">
      <Filter>yieldSurface\evolution</Filter>
    </ClInclude>
    <ClInclude Include="..\..\..\SRC\material\yieldSurface\evolution\PeakOriented2D01.h">
      <Filter>yieldSurface\evolution</Filter>
    </ClInclude>
    <ClInclude Include="..\..\..\SRC\material\yieldSurface\evolution\PeakOriented2D02.h">
      <Filter>yieldSurface\evolution</Filter>
    </ClInclude>
    <ClInclude Include="..\..\..\SRC\material\yieldSurface\evolution\PlasticHardening2D.h">
      <Filter>yieldSurface\evolution</Filter>
    </ClInclude>
    <ClInclude Include="..\..\..\SRC\material\yieldSurface\evolution\YS_Evolution.h">
      <Filter>yieldSurface\evolution</Filter>
    </ClInclude>
    <ClInclude Include="..\..\..\SRC\material\yieldSurface\evolution\YS_Evolution2D.h">
      <Filter>yieldSurface\evolution</Filter>
    </ClInclude>
    <ClInclude Include="..\..\..\SRC\material\yieldSurface\plasticHardeningMaterial\ExponReducing.h">
      <Filter>yieldSurface\plasticHardening</Filter>
    </ClInclude>
    <ClInclude Include="..\..\..\SRC\material\yieldSurface\plasticHardeningMaterial\MultiLinearKp.h">
      <Filter>yieldSurface\plasticHardening</Filter>
    </ClInclude>
    <ClInclude Include="..\..\..\SRC\material\yieldSurface\plasticHardeningMaterial\NullPlasticMaterial.h">
      <Filter>yieldSurface\plasticHardening</Filter>
    </ClInclude>
    <ClInclude Include="..\..\..\SRC\material\yieldSurface\plasticHardeningMaterial\PlasticHardeningMaterial.h">
      <Filter>yieldSurface\plasticHardening</Filter>
    </ClInclude>
    <ClInclude Include="..\..\..\SRC\material\Material.h" />
    <ClInclude Include="..\..\..\SRC\material\uniaxial\ConcreteCM.h">
      <Filter>uniaxial</Filter>
    </ClInclude>
    <ClInclude Include="..\..\..\SRC\material\uniaxial\SteelMPF.h">
      <Filter>uniaxial</Filter>
    </ClInclude>
    <ClInclude Include="..\..\..\SRC\material\nD\FSAM.h">
      <Filter>nD</Filter>
    </ClInclude>
    <ClInclude Include="..\..\..\SRC\material\uniaxial\FRPConfinedConcrete02.h">
      <Filter>uniaxial</Filter>
    </ClInclude>
    <ClInclude Include="..\..\..\SRC\material\uniaxial\Steel4.h">
      <Filter>uniaxial</Filter>
    </ClInclude>
    <ClInclude Include="..\..\..\SRC\material\section\ElasticWarpingShearSection2d.h">
      <Filter>section</Filter>
    </ClInclude>
    <ClInclude Include="..\..\..\SRC\material\section\NDFiberSectionWarping2d.h">
      <Filter>section</Filter>
    </ClInclude>
    <ClInclude Include="..\..\..\SRC\material\nD\J2BeamFiber2d.h">
      <Filter>nD\j2Plasticity</Filter>
    </ClInclude>
    <ClInclude Include="..\..\..\SRC\material\nD\J2PlateFibre.h">
      <Filter>nD\j2Plasticity</Filter>
    </ClInclude>
    <ClInclude Include="..\..\..\SRC\material\nD\PlasticDamageConcrete3d.h">
      <Filter>nD</Filter>
    </ClInclude>
    <ClInclude Include="..\..\..\SRC\material\uniaxial\Dodd_Restrepo.h">
      <Filter>uniaxial</Filter>
    </ClInclude>
    <ClInclude Include="..\..\..\SRC\material\nD\PlasticDamageConcretePlaneStress.h">
      <Filter>nD</Filter>
    </ClInclude>
    <ClInclude Include="..\..\..\SRC\material\uniaxial\PY\PySimple3.h">
      <Filter>uniaxial\py_tz_qz</Filter>
    </ClInclude>
    <ClInclude Include="..\..\..\SRC\material\nD\J2BeamFiber3d.h">
      <Filter>nD\j2Plasticity</Filter>
    </ClInclude>
    <ClInclude Include="..\..\..\SRC\material\section\Elliptical2.h">
      <Filter>section</Filter>
    </ClInclude>
    <ClInclude Include="..\..\..\SRC\material\nD\BeamFiberMaterial2d.h">
      <Filter>nD\wrappers</Filter>
    </ClInclude>
    <ClInclude Include="..\..\..\SRC\material\nD\ElasticIsotropicBeamFiber2d.h">
      <Filter>nD\elasticIsotropic</Filter>
    </ClInclude>
    <ClInclude Include="..\..\..\SRC\material\nD\PlaneStressLayeredMaterial.h">
      <Filter>nD\wrappers</Filter>
    </ClInclude>
    <ClInclude Include="..\..\..\SRC\material\nD\PlaneStressRebarMaterial.h">
      <Filter>nD\wrappers</Filter>
    </ClInclude>
    <ClInclude Include="..\..\..\SRC\material\nD\PlaneStressSimplifiedJ2.h">
      <Filter>nD\wrappers</Filter>
    </ClInclude>
    <ClInclude Include="..\..\..\SRC\material\nD\PlaneStressUserMaterial.h">
      <Filter>nD\wrappers</Filter>
    </ClInclude>
    <ClInclude Include="..\..\..\SRC\material\nD\PlateFromPlaneStressMaterial.h">
      <Filter>nD\wrappers</Filter>
    </ClInclude>
    <ClInclude Include="..\..\..\SRC\material\nD\PlateRebarMaterial.h">
      <Filter>nD\wrappers</Filter>
    </ClInclude>
    <ClInclude Include="..\..\..\SRC\material\uniaxial\ConcreteECThermal.h">
      <Filter>uniaxial</Filter>
    </ClInclude>
    <ClInclude Include="..\..\..\SRC\material\uniaxial\ElasticMaterialThermal.h">
      <Filter>uniaxial</Filter>
    </ClInclude>
    <ClInclude Include="..\..\..\SRC\material\uniaxial\StainlessECThermal.h">
      <Filter>uniaxial</Filter>
    </ClInclude>
    <ClInclude Include="..\..\..\SRC\material\uniaxial\SteelECThermal.h">
      <Filter>uniaxial</Filter>
    </ClInclude>
    <ClInclude Include="..\..\..\SRC\material\section\yieldSurface\SoilFootingSection2d.h">
      <Filter>section\ysSection</Filter>
    </ClInclude>
    <ClInclude Include="..\..\..\SRC\material\nD\J2PlasticityThermal.h">
      <Filter>nD\j2Plasticity</Filter>
    </ClInclude>
    <ClInclude Include="..\..\..\SRC\material\nD\J2ThreeDimensionalThermal.h">
      <Filter>nD\j2Plasticity</Filter>
    </ClInclude>
    <ClInclude Include="..\..\..\SRC\material\nD\ElasticIsotropic3DThermal.h">
      <Filter>nD\elasticIsotropic</Filter>
    </ClInclude>
    <ClInclude Include="..\..\..\SRC\material\nD\ElasticIsotropicMaterialThermal.h">
      <Filter>nD\elasticIsotropic</Filter>
    </ClInclude>
    <ClInclude Include="..\..\..\SRC\material\nD\PlateFiberMaterialThermal.h">
      <Filter>nD\wrappers</Filter>
    </ClInclude>
    <ClInclude Include="..\..\..\SRC\material\nD\PlateFromPlaneStressMaterialThermal.h">
      <Filter>nD\wrappers</Filter>
    </ClInclude>
    <ClInclude Include="..\..\..\SRC\material\nD\PlateRebarMaterialThermal.h">
      <Filter>nD\wrappers</Filter>
    </ClInclude>
    <ClInclude Include="..\..\..\SRC\material\nD\DruckerPrager3DThermal.h">
      <Filter>nD</Filter>
    </ClInclude>
    <ClInclude Include="..\..\..\SRC\material\nD\DruckerPragerThermal.h">
      <Filter>nD</Filter>
    </ClInclude>
    <ClInclude Include="..\..\..\SRC\material\section\FiberSection3dThermal.h">
      <Filter>section</Filter>
    </ClInclude>
    <ClInclude Include="..\..\..\SRC\material\section\FiberSectionGJThermal.h">
      <Filter>section</Filter>
    </ClInclude>
    <ClInclude Include="..\..\..\SRC\material\section\LayeredShellFiberSectionThermal.h">
      <Filter>section</Filter>
    </ClInclude>
    <ClInclude Include="..\..\..\SRC\material\section\MembranePlateFiberSectionThermal.h">
      <Filter>section</Filter>
    </ClInclude>
    <ClInclude Include="..\..\..\SRC\material\uniaxial\BoucWenOriginal.h">
      <Filter>uniaxial</Filter>
    </ClInclude>
    <ClInclude Include="..\..\..\SRC\material\uniaxial\DamperMaterial.h">
      <Filter>uniaxial</Filter>
    </ClInclude>
    <ClInclude Include="..\..\..\SRC\material\section\integration\RCCircularSectionIntegration.h">
      <Filter>section\integration</Filter>
    </ClInclude>
    <ClInclude Include="..\..\..\SRC\material\section\integration\TubeSectionIntegration.h">
      <Filter>section\integration</Filter>
    </ClInclude>
    <ClInclude Include="..\..\..\SRC\material\section\BiaxialHysteretic.h">
      <Filter>section</Filter>
    </ClInclude>
    <ClInclude Include="..\..\..\SRC\material\nD\stressDensityModel\stressDensity.h">
      <Filter>nD\stressDensityModel</Filter>
    </ClInclude>
    <ClInclude Include="..\..\..\SRC\material\uniaxial\GNGMaterial.h">
      <Filter>uniaxial</Filter>
    </ClInclude>
    <ClInclude Include="..\..\..\SRC\material\uniaxial\TensionOnlyMaterial.h">
      <Filter>uniaxial</Filter>
    </ClInclude>
    <ClInclude Include="..\..\..\SRC\material\uniaxial\SPSW02.h">
      <Filter>uniaxial</Filter>
    </ClInclude>
    <ClInclude Include="..\..\..\SRC\material\nD\soil\PressureDependMultiYield03.h">
      <Filter>nD\soilModels</Filter>
    </ClInclude>
    <ClInclude Include="..\..\..\SRC\material\nD\BeamFiberMaterial2dPS.h">
      <Filter>nD\wrappers</Filter>
    </ClInclude>
    <ClInclude Include="..\..\..\SRC\material\nD\ConcreteMcftNonLinear5.h">
      <Filter>nD</Filter>
    </ClInclude>
    <ClInclude Include="..\..\..\SRC\material\nD\ConcreteMcftNonLinear7.h">
      <Filter>nD</Filter>
    </ClInclude>
    <ClInclude Include="..\..\..\SRC\material\section\integration\RCTunnelSectionIntegration.h">
      <Filter>section\integration</Filter>
    </ClInclude>
    <ClInclude Include="..\..\..\SRC\material\uniaxial\stiffness\ConstantStiffnessDegradation.h">
      <Filter>uniaxial\stiffness</Filter>
    </ClInclude>
    <ClInclude Include="..\..\..\SRC\material\uniaxial\stiffness\DuctilityStiffnessDegradation.h">
      <Filter>uniaxial\stiffness</Filter>
    </ClInclude>
    <ClInclude Include="..\..\..\SRC\material\uniaxial\stiffness\EnergyStiffnessDegradation.h">
      <Filter>uniaxial\stiffness</Filter>
    </ClInclude>
    <ClInclude Include="..\..\..\SRC\material\uniaxial\stiffness\PincheiraStiffnessDegradation.h">
      <Filter>uniaxial\stiffness</Filter>
    </ClInclude>
    <ClInclude Include="..\..\..\SRC\material\uniaxial\stiffness\StiffnessDegradation.h">
      <Filter>uniaxial\stiffness</Filter>
    </ClInclude>
    <ClInclude Include="..\..\..\SRC\material\uniaxial\strength\ACIStrengthDegradation.h">
      <Filter>uniaxial\strength</Filter>
    </ClInclude>
    <ClInclude Include="..\..\..\SRC\material\uniaxial\strength\ConstantStrengthDegradation.h">
      <Filter>uniaxial\strength</Filter>
    </ClInclude>
    <ClInclude Include="..\..\..\SRC\material\uniaxial\strength\DuctilityStrengthDegradation.h">
      <Filter>uniaxial\strength</Filter>
    </ClInclude>
    <ClInclude Include="..\..\..\SRC\material\uniaxial\strength\EnergyStrengthDegradation.h">
      <Filter>uniaxial\strength</Filter>
    </ClInclude>
    <ClInclude Include="..\..\..\SRC\material\uniaxial\strength\PetrangeliStrengthDegradation.h">
      <Filter>uniaxial\strength</Filter>
    </ClInclude>
    <ClInclude Include="..\..\..\SRC\material\uniaxial\strength\SectionStrengthDegradation.h">
      <Filter>uniaxial\strength</Filter>
    </ClInclude>
    <ClInclude Include="..\..\..\SRC\material\uniaxial\strength\StrengthDegradation.h">
      <Filter>uniaxial\strength</Filter>
    </ClInclude>
    <ClInclude Include="..\..\..\SRC\material\uniaxial\unloading\ConstantUnloadingRule.h">
      <Filter>uniaxial\unloading</Filter>
    </ClInclude>
    <ClInclude Include="..\..\..\SRC\material\uniaxial\unloading\EnergyUnloadingRule.h">
      <Filter>uniaxial\unloading</Filter>
    </ClInclude>
    <ClInclude Include="..\..\..\SRC\material\uniaxial\unloading\KarsanUnloadingRule.h">
      <Filter>uniaxial\unloading</Filter>
    </ClInclude>
    <ClInclude Include="..\..\..\SRC\material\uniaxial\unloading\TakedaUnloadingRule.h">
      <Filter>uniaxial\unloading</Filter>
    </ClInclude>
    <ClInclude Include="..\..\..\SRC\material\uniaxial\unloading\UnloadingRule.h">
      <Filter>uniaxial\unloading</Filter>
    </ClInclude>
    <ClInclude Include="..\..\..\SRC\material\uniaxial\MaterialState.h">
      <Filter>uniaxial</Filter>
    </ClInclude>
    <ClInclude Include="..\..\..\SRC\material\uniaxial\OOHystereticMaterial.h">
      <Filter>uniaxial</Filter>
    </ClInclude>
    <ClInclude Include="..\..\..\SRC\material\uniaxial\ExternalUniaxialMaterial.h">
      <Filter>uniaxial</Filter>
    </ClInclude>
    <ClInclude Include="..\..\..\SRC\material\nD\ExternalNDMaterial.h">
      <Filter>nD</Filter>
    </ClInclude>
    <ClInclude Include="..\..\..\SRC\material\uniaxial\HardeningMaterial2.h">
      <Filter>uniaxial</Filter>
    </ClInclude>
    <ClInclude Include="..\..\..\SRC\material\nD\matCMM\MaterialCMM.h">
      <Filter>nD\matCMM</Filter>
    </ClInclude>
    <ClInclude Include="..\..\..\SRC\material\section\fiber\NDFiber2d.h">
      <Filter>section\fiber</Filter>
    </ClInclude>
    <ClInclude Include="..\..\..\SRC\material\section\fiber\NDFiber3d.h">
      <Filter>section\fiber</Filter>
    </ClInclude>
    <ClInclude Include="..\..\..\SRC\material\section\ElasticBDShearSection2d.h">
      <Filter>section</Filter>
    </ClInclude>
    <ClInclude Include="..\..\..\SRC\material\section\TimoshenkoSection3d.h">
      <Filter>section</Filter>
    </ClInclude>
    <ClInclude Include="..\..\..\SRC\material\section\WFFiberSection2d.h">
      <Filter>section</Filter>
    </ClInclude>
    <ClInclude Include="..\..\..\SRC\material\section\WSection2d.h">
      <Filter>section</Filter>
    </ClInclude>
    <ClInclude Include="..\..\..\SRC\material\uniaxial\backbone\CappedBackbone.h">
      <Filter>uniaxial\backbone</Filter>
    </ClInclude>
    <ClInclude Include="..\..\..\SRC\material\uniaxial\backbone\LinearCappedBackbone.h">
      <Filter>uniaxial\backbone</Filter>
    </ClInclude>
    <ClInclude Include="..\..\..\SRC\material\uniaxial\BackboneMaterial.h">
      <Filter>uniaxial</Filter>
    </ClInclude>
    <ClInclude Include="..\..\..\SRC\material\uniaxial\backbone\MaterialBackbone.h">
      <Filter>uniaxial\backbone</Filter>
    </ClInclude>
    <ClInclude Include="..\..\..\SRC\material\uniaxial\fedeas\PlasticDamageMaterial.h">
      <Filter>uniaxial\fedeas</Filter>
    </ClInclude>
    <ClInclude Include="..\..\..\SRC\material\uniaxial\limitState\PinchingLimitStateMaterial.h">
      <Filter>uniaxial\LimitState</Filter>
    </ClInclude>
    <ClInclude Include="..\..\..\SRC\material\uniaxial\BraceMaterial.h">
      <Filter>uniaxial</Filter>
    </ClInclude>
    <ClInclude Include="..\..\..\SRC\material\uniaxial\Concrete02IS.h">
      <Filter>uniaxial</Filter>
    </ClInclude>
    <ClInclude Include="..\..\..\SRC\material\uniaxial\Concrete05.h">
      <Filter>uniaxial</Filter>
    </ClInclude>
    <ClInclude Include="..\..\..\SRC\material\uniaxial\ContinuumUniaxial.h">
      <Filter>uniaxial</Filter>
    </ClInclude>
    <ClInclude Include="..\..\..\SRC\material\uniaxial\ElasticBDMaterial.h">
      <Filter>uniaxial</Filter>
    </ClInclude>
    <ClInclude Include="..\..\..\SRC\material\uniaxial\ElasticPowerFunc.h">
      <Filter>uniaxial</Filter>
    </ClInclude>
    <ClInclude Include="..\..\..\SRC\material\uniaxial\IMKBilin.h">
      <Filter>uniaxial</Filter>
    </ClInclude>
    <ClInclude Include="..\..\..\SRC\material\uniaxial\IMKPeakOriented.h">
      <Filter>uniaxial</Filter>
    </ClInclude>
    <ClInclude Include="..\..\..\SRC\material\uniaxial\IMKPinching.h">
      <Filter>uniaxial</Filter>
    </ClInclude>
    <ClInclude Include="..\..\..\SRC\material\uniaxial\Neoprene.h">
      <Filter>uniaxial</Filter>
    </ClInclude>
    <ClInclude Include="..\..\..\SRC\material\uniaxial\SecantConcrete.h">
      <Filter>uniaxial</Filter>
    </ClInclude>
    <ClInclude Include="..\..\..\SRC\material\nD\PressureDependentElastic3D.h">
      <Filter>nD</Filter>
    </ClInclude>
    <ClInclude Include="..\..\..\SRC\material\nD\FeapMaterial.h">
      <Filter>nD</Filter>
    </ClInclude>
    <ClInclude Include="..\..\..\SRC\material\nD\UWmaterials\BoundingCamClay.h">
      <Filter>nD\UWmaterials</Filter>
    </ClInclude>
    <ClInclude Include="..\..\..\SRC\material\nD\UWmaterials\BoundingCamClay3D.h">
      <Filter>nD\UWmaterials</Filter>
    </ClInclude>
    <ClInclude Include="..\..\..\SRC\material\nD\UWmaterials\BoundingCamClayPlaneStrain.h">
      <Filter>nD\UWmaterials</Filter>
    </ClInclude>
    <ClInclude Include="..\..\..\SRC\material\nD\UWmaterials\ContactMaterial2D.h">
      <Filter>nD\UWmaterials</Filter>
    </ClInclude>
    <ClInclude Include="..\..\..\SRC\material\nD\UWmaterials\ContactMaterial3D.h">
      <Filter>nD\UWmaterials</Filter>
    </ClInclude>
    <ClInclude Include="..\..\..\SRC\material\nD\UWmaterials\DruckerPrager.h">
      <Filter>nD\UWmaterials</Filter>
    </ClInclude>
    <ClInclude Include="..\..\..\SRC\material\nD\UWmaterials\DruckerPrager3D.h">
      <Filter>nD\UWmaterials</Filter>
    </ClInclude>
    <ClInclude Include="..\..\..\SRC\material\nD\UWmaterials\DruckerPragerPlaneStrain.h">
      <Filter>nD\UWmaterials</Filter>
    </ClInclude>
    <ClInclude Include="..\..\..\SRC\material\nD\UWmaterials\InitialStateAnalysisWrapper.h">
      <Filter>nD\UWmaterials</Filter>
    </ClInclude>
    <ClInclude Include="..\..\..\SRC\material\nD\UWmaterials\J2CyclicBoundingSurface.h">
      <Filter>nD\UWmaterials</Filter>
    </ClInclude>
    <ClInclude Include="..\..\..\SRC\material\nD\UWmaterials\ManzariDafalias.h">
      <Filter>nD\UWmaterials</Filter>
    </ClInclude>
    <ClInclude Include="..\..\..\SRC\material\nD\UWmaterials\ManzariDafalias3D.h">
      <Filter>nD\UWmaterials</Filter>
    </ClInclude>
    <ClInclude Include="..\..\..\SRC\material\nD\UWmaterials\ManzariDafalias3DRO.h">
      <Filter>nD\UWmaterials</Filter>
    </ClInclude>
    <ClInclude Include="..\..\..\SRC\material\nD\UWmaterials\ManzariDafaliasPlaneStrain.h">
      <Filter>nD\UWmaterials</Filter>
    </ClInclude>
    <ClInclude Include="..\..\..\SRC\material\nD\UWmaterials\ManzariDafaliasPlaneStrainRO.h">
      <Filter>nD\UWmaterials</Filter>
    </ClInclude>
    <ClInclude Include="..\..\..\SRC\material\nD\UWmaterials\ManzariDafaliasRO.h">
      <Filter>nD\UWmaterials</Filter>
    </ClInclude>
    <ClInclude Include="..\..\..\SRC\material\nD\UWmaterials\PM4Sand.h">
      <Filter>nD\UWmaterials</Filter>
    </ClInclude>
    <ClInclude Include="..\..\..\SRC\material\nD\UWmaterials\PM4Silt.h">
      <Filter>nD\UWmaterials</Filter>
    </ClInclude>
    <ClInclude Include="..\..\..\SRC\material\nD\UVCmultiaxial.h">
      <Filter>nD</Filter>
    </ClInclude>
    <ClInclude Include="..\..\..\SRC\material\nD\UVCplanestress.h">
      <Filter>nD</Filter>
    </ClInclude>
    <ClInclude Include="..\..\..\SRC\material\uniaxial\UVCuniaxial.h">
      <Filter>uniaxial</Filter>
    </ClInclude>
    <ClInclude Include="..\..\..\SRC\material\uniaxial\Bilin.h">
      <Filter>uniaxial</Filter>
    </ClInclude>
    <ClInclude Include="..\..\..\SRC\material\uniaxial\Bilin02.h">
      <Filter>uniaxial</Filter>
    </ClInclude>
    <ClInclude Include="..\..\..\SRC\material\uniaxial\TDConcrete.h">
      <Filter>uniaxial</Filter>
    </ClInclude>
    <ClInclude Include="..\..\..\SRC\material\uniaxial\TDConcreteEXP.h">
      <Filter>uniaxial</Filter>
    </ClInclude>
    <ClInclude Include="..\..\..\SRC\material\uniaxial\TDConcreteMC10.h">
      <Filter>uniaxial</Filter>
    </ClInclude>
    <ClInclude Include="..\..\..\SRC\material\uniaxial\TDConcreteMC10NL.h">
      <Filter>uniaxial</Filter>
    </ClInclude>
    <ClInclude Include="..\..\..\SRC\material\uniaxial\DegradingPinchedBW.h">
      <Filter>uniaxial</Filter>
    </ClInclude>
    <ClInclude Include="..\..\..\SRC\material\uniaxial\SLModel.h">
      <Filter>uniaxial</Filter>
    </ClInclude>
    <ClInclude Include="..\..\..\SRC\material\nD\IncrementalElasticIsotropicThreeDimensional.h">
      <Filter>nD\elasticIsotropic</Filter>
    </ClInclude>
    <ClInclude Include="..\..\..\SRC\material\nD\UWmaterials\J2CyclicBoundingSurface3D.h">
      <Filter>nD\UWmaterials</Filter>
    </ClInclude>
    <ClInclude Include="..\..\..\SRC\material\nD\UWmaterials\J2CyclicBoundingSurfacePlaneStrain.h">
      <Filter>nD\UWmaterials</Filter>
    </ClInclude>
    <ClInclude Include="..\..\..\SRC\material\section\FiberSectionWarping3d.h">
      <Filter>section</Filter>
    </ClInclude>
    <ClInclude Include="..\..\..\SRC\material\section\FiberSectionAsym3d.h">
      <Filter>section</Filter>
    </ClInclude>
    <ClInclude Include="..\..\..\SRC\material\uniaxial\SteelFractureDI.h">
      <Filter>uniaxial</Filter>
    </ClInclude>
    <ClInclude Include="..\..\..\SRC\material\uniaxial\HystereticPoly.h">
      <Filter>uniaxial</Filter>
    </ClInclude>
    <ClInclude Include="..\..\..\SRC\material\uniaxial\BoucWenInfill.h">
      <Filter>uniaxial</Filter>
    </ClInclude>
    <ClInclude Include="..\..\..\SRC\material\uniaxial\MultiplierMaterial.h">
      <Filter>uniaxial</Filter>
    </ClInclude>
    <ClInclude Include="..\..\..\SRC\material\uniaxial\SMAMaterial.h">
      <Filter>uniaxial</Filter>
    </ClInclude>
    <ClInclude Include="..\..\..\SRC\material\uniaxial\Steel02Fatigue.h">
      <Filter>uniaxial</Filter>
    </ClInclude>
    <ClInclude Include="..\..\..\SRC\material\uniaxial\SteelDRC.h">
      <Filter>uniaxial</Filter>
    </ClInclude>
    <ClInclude Include="..\..\..\SRC\material\uniaxial\Trilinwp.h">
      <Filter>uniaxial</Filter>
    </ClInclude>
    <ClInclude Include="..\..\..\SRC\material\uniaxial\Trilinwp2.h">
      <Filter>uniaxial</Filter>
    </ClInclude>
    <ClInclude Include="..\..\..\SRC\material\uniaxial\Trilinwpd.h">
      <Filter>uniaxial</Filter>
    </ClInclude>
    <ClInclude Include="..\..\..\SRC\material\section\DoubleMembranePlateFiberSection.h">
      <Filter>section</Filter>
    </ClInclude>
    <ClInclude Include="..\..\..\SRC\material\nD\ElasticOrthotropicPlaneStress.h">
      <Filter>nD</Filter>
    </ClInclude>
    <ClInclude Include="..\..\..\SRC\material\nD\ElasticPlaneStress.h">
      <Filter>nD</Filter>
    </ClInclude>
    <ClInclude Include="..\..\..\SRC\material\nD\VonPapaDamage.h">
      <Filter>nD</Filter>
    </ClInclude>
    <ClInclude Include="..\..\..\SRC\material\uniaxial\HystereticSMMaterial.h">
      <Filter>uniaxial</Filter>
    </ClInclude>
  </ItemGroup>
</Project><|MERGE_RESOLUTION|>--- conflicted
+++ resolved
@@ -1,2731 +1,2730 @@
-﻿<?xml version="1.0" encoding="utf-8"?>
-<Project ToolsVersion="4.0" xmlns="http://schemas.microsoft.com/developer/msbuild/2003">
-  <ItemGroup>
-    <Filter Include="uniaxial">
-      <UniqueIdentifier>{bc332476-e2aa-4b41-b3a0-ea37ab6bd6bf}</UniqueIdentifier>
-    </Filter>
-    <Filter Include="uniaxial\fedeas">
-      <UniqueIdentifier>{17e6d5d3-c9e1-4870-a449-13ae4d58fb52}</UniqueIdentifier>
-    </Filter>
-    <Filter Include="uniaxial\drain">
-      <UniqueIdentifier>{5fd1b4c8-ead2-4216-a7fb-970ebb495472}</UniqueIdentifier>
-    </Filter>
-    <Filter Include="uniaxial\py_tz_qz">
-      <UniqueIdentifier>{8594df04-6b78-4ab8-8def-e2c7f0da533f}</UniqueIdentifier>
-    </Filter>
-    <Filter Include="uniaxial\snap">
-      <UniqueIdentifier>{27b2bc90-d8a6-4fdb-a6c9-d23e789c4ae3}</UniqueIdentifier>
-    </Filter>
-    <Filter Include="uniaxial\LimitState">
-      <UniqueIdentifier>{efbb9b17-b057-460b-8d7d-c9335fdc32c5}</UniqueIdentifier>
-    </Filter>
-    <Filter Include="uniaxial\backbone">
-      <UniqueIdentifier>{fa11160b-5b70-4e78-b792-d71ee1dc7e91}</UniqueIdentifier>
-    </Filter>
-    <Filter Include="nD">
-      <UniqueIdentifier>{759adb02-2319-4a20-b4c5-4e9354bcbbc8}</UniqueIdentifier>
-    </Filter>
-    <Filter Include="nD\elasticIsotropic">
-      <UniqueIdentifier>{363d102f-ba68-4ab3-83b4-6dacc3522857}</UniqueIdentifier>
-    </Filter>
-    <Filter Include="nD\j2Plasticity">
-      <UniqueIdentifier>{f2175192-dd17-4d3b-854c-ab355d1c706e}</UniqueIdentifier>
-    </Filter>
-    <Filter Include="nD\soilModels">
-      <UniqueIdentifier>{1f2bed24-43cc-4d1c-9307-4940cff81555}</UniqueIdentifier>
-    </Filter>
-    <Filter Include="nD\wrappers">
-      <UniqueIdentifier>{8097a352-49bb-4a30-b5f3-105810415f63}</UniqueIdentifier>
-    </Filter>
-    <Filter Include="nD\feap">
-      <UniqueIdentifier>{de83219b-2a2e-4400-b729-698f242836aa}</UniqueIdentifier>
-    </Filter>
-    <Filter Include="nD\cyclicSoil">
-      <UniqueIdentifier>{aa0816d3-4a68-438e-904e-c2628eeac21c}</UniqueIdentifier>
-    </Filter>
-    <Filter Include="nD\reinforcedConcretePlaneStress">
-      <UniqueIdentifier>{2f58f1a4-b4c9-458d-b213-195a92972cb0}</UniqueIdentifier>
-    </Filter>
-    <Filter Include="section">
-      <UniqueIdentifier>{63b51a38-5479-4629-9946-621f80695b06}</UniqueIdentifier>
-    </Filter>
-    <Filter Include="section\repres">
-      <UniqueIdentifier>{e3cc19ab-edfd-4f39-9e7b-8409eb32f902}</UniqueIdentifier>
-    </Filter>
-    <Filter Include="section\repres\cell">
-      <UniqueIdentifier>{1383063c-cba5-409a-933a-d8cb4c5386b9}</UniqueIdentifier>
-      <Extensions>.cpp; .h</Extensions>
-    </Filter>
-    <Filter Include="section\repres\patch">
-      <UniqueIdentifier>{2125e4b8-95b9-48e7-ab41-15c4bd1afe96}</UniqueIdentifier>
-    </Filter>
-    <Filter Include="section\repres\reinfBar">
-      <UniqueIdentifier>{94426a91-c11b-4a54-bf6b-c4eb51a6d19e}</UniqueIdentifier>
-      <Extensions>.cpp; .h</Extensions>
-    </Filter>
-    <Filter Include="section\repres\reinfLayer">
-      <UniqueIdentifier>{c2774fa5-4854-4aad-a185-52ff226c62af}</UniqueIdentifier>
-      <Extensions>.cpp; .h</Extensions>
-    </Filter>
-    <Filter Include="section\repres\sect">
-      <UniqueIdentifier>{7b4608b8-8f15-4015-b30c-3e604b5a5862}</UniqueIdentifier>
-      <Extensions>.cpp; .h</Extensions>
-    </Filter>
-    <Filter Include="section\fiber">
-      <UniqueIdentifier>{c9fa4252-00fb-44b9-8e34-19885e923686}</UniqueIdentifier>
-    </Filter>
-    <Filter Include="section\ysSection">
-      <UniqueIdentifier>{a87e8894-9aff-46a8-9c77-67f9ac4aff25}</UniqueIdentifier>
-    </Filter>
-    <Filter Include="section\integration">
-      <UniqueIdentifier>{50795814-6271-484c-82e6-c82e5429ca2c}</UniqueIdentifier>
-    </Filter>
-    <Filter Include="yieldSurface">
-      <UniqueIdentifier>{9b9c944f-03ca-40c1-bca8-17c0f2b25fa3}</UniqueIdentifier>
-    </Filter>
-    <Filter Include="yieldSurface\yieldSurfaceBC">
-      <UniqueIdentifier>{0fc59005-15fe-4d30-b623-004a6cc647cd}</UniqueIdentifier>
-    </Filter>
-    <Filter Include="yieldSurface\evolution">
-      <UniqueIdentifier>{aa21076d-ec8a-4e9c-8b21-79d06bfd1eb2}</UniqueIdentifier>
-    </Filter>
-    <Filter Include="yieldSurface\plasticHardening">
-      <UniqueIdentifier>{705a4ae4-3dce-45bd-96a7-6d75f2b0f0c9}</UniqueIdentifier>
-    </Filter>
-    <Filter Include="nD\matCMM">
-      <UniqueIdentifier>{03aae77f-2de0-490a-8ce5-d376296d50cd}</UniqueIdentifier>
-    </Filter>
-    <Filter Include="nD\stressDensityModel">
-      <UniqueIdentifier>{6e3e6f77-1c02-4196-ab9f-b240564e4535}</UniqueIdentifier>
-    </Filter>
-    <Filter Include="uniaxial\stiffness">
-      <UniqueIdentifier>{2b934f0c-e610-4ccf-a7a3-34e8bd5cfe3e}</UniqueIdentifier>
-    </Filter>
-    <Filter Include="uniaxial\strength">
-      <UniqueIdentifier>{7ffd3a5e-e58e-4baf-8cd9-7972fd481e56}</UniqueIdentifier>
-    </Filter>
-    <Filter Include="uniaxial\unloading">
-      <UniqueIdentifier>{d4aedfe5-97d5-4d94-b70e-20f8d5014980}</UniqueIdentifier>
-    </Filter>
-    <Filter Include="nD\UWmaterials">
-      <UniqueIdentifier>{be456511-844e-4f02-b923-14685753222d}</UniqueIdentifier>
-    </Filter>
-  </ItemGroup>
-  <ItemGroup>
-    <ClCompile Include="..\..\..\SRC\material\uniaxial\AxialSp.cpp">
-      <Filter>uniaxial</Filter>
-    </ClCompile>
-    <ClCompile Include="..\..\..\SRC\material\uniaxial\AxialSpHD.cpp">
-      <Filter>uniaxial</Filter>
-    </ClCompile>
-    <ClCompile Include="..\..\..\SRC\material\uniaxial\BWBN.cpp">
-      <Filter>uniaxial</Filter>
-    </ClCompile>
-    <ClCompile Include="..\..\..\SRC\material\uniaxial\BarSlipMaterial.cpp">
-      <Filter>uniaxial</Filter>
-    </ClCompile>
-    <ClCompile Include="..\..\..\SRC\material\uniaxial\BilinearOilDamper.cpp">
-      <Filter>uniaxial</Filter>
-    </ClCompile>
-    <ClCompile Include="..\..\..\SRC\material\uniaxial\Bond_SP01.cpp">
-      <Filter>uniaxial</Filter>
-    </ClCompile>
-    <ClCompile Include="..\..\..\SRC\material\uniaxial\BoucWenMaterial.cpp">
-      <Filter>uniaxial</Filter>
-    </ClCompile>
-    <ClCompile Include="..\..\..\SRC\material\uniaxial\CFSSSWP.cpp">
-      <Filter>uniaxial</Filter>
-    </ClCompile>
-    <ClCompile Include="..\..\..\SRC\material\uniaxial\CFSWSWP.cpp">
-      <Filter>uniaxial</Filter>
-    </ClCompile>
-    <ClCompile Include="..\..\..\SRC\material\uniaxial\CableMaterial.cpp">
-      <Filter>uniaxial</Filter>
-    </ClCompile>
-    <ClCompile Include="..\..\..\SRC\material\uniaxial\Cast.cpp">
-      <Filter>uniaxial</Filter>
-    </ClCompile>
-    <ClCompile Include="..\..\..\SRC\material\uniaxial\ASD_SMA_3K.cpp">
-      <Filter>uniaxial</Filter>
-    </ClCompile>
-    <ClCompile Include="..\..\..\SRC\material\uniaxial\Concrete01.cpp">
-      <Filter>uniaxial</Filter>
-    </ClCompile>
-    <ClCompile Include="..\..\..\SRC\material\uniaxial\Concrete01WithSITC.cpp">
-      <Filter>uniaxial</Filter>
-    </ClCompile>
-    <ClCompile Include="..\..\..\SRC\material\uniaxial\Concrete02.cpp">
-      <Filter>uniaxial</Filter>
-    </ClCompile>
-    <ClCompile Include="..\..\..\SRC\material\uniaxial\Concrete02Thermal.cpp">
-      <Filter>uniaxial</Filter>
-    </ClCompile>
-    <ClCompile Include="..\..\..\SRC\material\uniaxial\Concrete04.cpp">
-      <Filter>uniaxial</Filter>
-    </ClCompile>
-    <ClCompile Include="..\..\..\SRC\material\uniaxial\Concrete06.cpp">
-      <Filter>uniaxial</Filter>
-    </ClCompile>
-    <ClCompile Include="..\..\..\SRC\material\uniaxial\Concrete07.cpp">
-      <Filter>uniaxial</Filter>
-    </ClCompile>
-    <ClCompile Include="..\..\..\SRC\material\uniaxial\ConcreteD.cpp">
-      <Filter>uniaxial</Filter>
-    </ClCompile>
-    <ClCompile Include="..\..\..\SRC\material\uniaxial\ConcreteSakaiKawashima.cpp">
-      <Filter>uniaxial</Filter>
-    </ClCompile>
-    <ClCompile Include="..\..\..\SRC\material\uniaxial\ConcretewBeta.cpp">
-      <Filter>uniaxial</Filter>
-    </ClCompile>
-    <ClCompile Include="..\..\..\SRC\material\uniaxial\ConfinedConcrete01.cpp">
-      <Filter>uniaxial</Filter>
-    </ClCompile>
-    <ClCompile Include="..\..\..\SRC\material\uniaxial\CubicSpline.cpp">
-      <Filter>uniaxial</Filter>
-    </ClCompile>
-    <ClCompile Include="..\..\..\SRC\material\uniaxial\Dodd_Restrepo.cpp">
-      <Filter>uniaxial</Filter>
-    </ClCompile>
-    <ClCompile Include="..\..\..\SRC\material\uniaxial\DrainMaterial.cpp">
-      <Filter>uniaxial</Filter>
-    </ClCompile>
-    <ClCompile Include="..\..\..\SRC\material\uniaxial\ECC01.cpp">
-      <Filter>uniaxial</Filter>
-    </ClCompile>
-    <ClCompile Include="..\..\..\SRC\material\uniaxial\ENTMaterial.cpp">
-      <Filter>uniaxial</Filter>
-    </ClCompile>
-    <ClCompile Include="..\..\..\SRC\material\uniaxial\EPPGapMaterial.cpp">
-      <Filter>uniaxial</Filter>
-    </ClCompile>
-    <ClCompile Include="..\..\..\SRC\material\uniaxial\Elastic2Material.cpp">
-      <Filter>uniaxial</Filter>
-    </ClCompile>
-    <ClCompile Include="..\..\..\SRC\material\uniaxial\ElasticBilin.cpp">
-      <Filter>uniaxial</Filter>
-    </ClCompile>
-    <ClCompile Include="..\..\..\SRC\material\uniaxial\ElasticMaterial.cpp">
-      <Filter>uniaxial</Filter>
-    </ClCompile>
-    <ClCompile Include="..\..\..\SRC\material\uniaxial\ElasticMultiLinear.cpp">
-      <Filter>uniaxial</Filter>
-    </ClCompile>
-    <ClCompile Include="..\..\..\SRC\material\uniaxial\ElasticPPMaterial.cpp">
-      <Filter>uniaxial</Filter>
-    </ClCompile>
-    <ClCompile Include="..\..\..\SRC\material\uniaxial\FRPConfinedConcrete.cpp">
-      <Filter>uniaxial</Filter>
-    </ClCompile>
-    <ClCompile Include="..\..\..\SRC\material\uniaxial\FatigueMaterial.cpp">
-      <Filter>uniaxial</Filter>
-    </ClCompile>
-    <ClCompile Include="..\..\..\SRC\material\uniaxial\FedeasMaterial.cpp">
-      <Filter>uniaxial</Filter>
-    </ClCompile>
-    <ClCompile Include="..\..\..\SRC\material\uniaxial\HardeningMaterial.cpp">
-      <Filter>uniaxial</Filter>
-    </ClCompile>
-    <ClCompile Include="..\..\..\SRC\material\uniaxial\HookGap.cpp">
-      <Filter>uniaxial</Filter>
-    </ClCompile>
-    <ClCompile Include="..\..\..\SRC\material\uniaxial\HyperbolicGapMaterial.cpp">
-      <Filter>uniaxial</Filter>
-    </ClCompile>
-    <ClCompile Include="..\..\..\SRC\material\uniaxial\HystereticMaterial.cpp">
-      <Filter>uniaxial</Filter>
-    </ClCompile>
-    <ClCompile Include="..\..\..\SRC\material\uniaxial\ImpactMaterial.cpp">
-      <Filter>uniaxial</Filter>
-    </ClCompile>
-    <ClCompile Include="..\..\..\SRC\material\uniaxial\InitStrainMaterial.cpp">
-      <Filter>uniaxial</Filter>
-    </ClCompile>
-    <ClCompile Include="..\..\..\SRC\material\uniaxial\InitStressMaterial.cpp">
-      <Filter>uniaxial</Filter>
-    </ClCompile>
-    <ClCompile Include="..\..\..\SRC\material\uniaxial\KikuchiAikenHDR.cpp">
-      <Filter>uniaxial</Filter>
-    </ClCompile>
-    <ClCompile Include="..\..\..\SRC\material\uniaxial\KikuchiAikenLRB.cpp">
-      <Filter>uniaxial</Filter>
-    </ClCompile>
-    <ClCompile Include="..\..\..\SRC\material\uniaxial\Maxwell.cpp">
-      <Filter>uniaxial</Filter>
-    </ClCompile>
-    <ClCompile Include="..\..\..\Src\material\uniaxial\MinMaxMaterial.cpp">
-      <Filter>uniaxial</Filter>
-    </ClCompile>
-    <ClCompile Include="..\..\..\SRC\material\uniaxial\ModIMKPeakOriented.cpp">
-      <Filter>uniaxial</Filter>
-    </ClCompile>
-    <ClCompile Include="..\..\..\SRC\material\uniaxial\ModIMKPeakOriented02.cpp">
-      <Filter>uniaxial</Filter>
-    </ClCompile>
-    <ClCompile Include="..\..\..\SRC\material\uniaxial\ModIMKPinching.cpp">
-      <Filter>uniaxial</Filter>
-    </ClCompile>
-    <ClCompile Include="..\..\..\SRC\material\uniaxial\ModIMKPinching02.cpp">
-      <Filter>uniaxial</Filter>
-    </ClCompile>
-    <ClCompile Include="..\..\..\SRC\material\uniaxial\MultiLinear.cpp">
-      <Filter>uniaxial</Filter>
-    </ClCompile>
-    <ClCompile Include="..\..\..\SRC\material\uniaxial\NewUniaxialMaterial.cpp">
-      <Filter>uniaxial</Filter>
-    </ClCompile>
-    <ClCompile Include="..\..\..\SRC\material\uniaxial\OriginCentered.cpp">
-      <Filter>uniaxial</Filter>
-    </ClCompile>
-    <ClCompile Include="..\..\..\SRC\material\uniaxial\fedeas\PD1.c">
-      <Filter>uniaxial</Filter>
-    </ClCompile>
-    <ClCompile Include="..\..\..\SRC\material\uniaxial\ParallelMaterial.cpp">
-      <Filter>uniaxial</Filter>
-    </ClCompile>
-    <ClCompile Include="..\..\..\SRC\material\uniaxial\PathIndependentMaterial.cpp">
-      <Filter>uniaxial</Filter>
-    </ClCompile>
-    <ClCompile Include="..\..\..\SRC\material\uniaxial\Pinching4Material.cpp">
-      <Filter>uniaxial</Filter>
-    </ClCompile>
-    <ClCompile Include="..\..\..\SRC\material\uniaxial\RambergOsgoodSteel.cpp">
-      <Filter>uniaxial</Filter>
-    </ClCompile>
-    <ClCompile Include="..\..\..\SRC\material\uniaxial\ReinforcingSteel.cpp">
-      <Filter>uniaxial</Filter>
-    </ClCompile>
-    <ClCompile Include="..\..\..\SRC\material\uniaxial\ResilienceLow.cpp">
-      <Filter>uniaxial</Filter>
-    </ClCompile>
-    <ClCompile Include="..\..\..\SRC\material\uniaxial\ResilienceMaterialHR.cpp">
-      <Filter>uniaxial</Filter>
-    </ClCompile>
-    <ClCompile Include="..\..\..\SRC\material\uniaxial\SAWSMaterial.cpp">
-      <Filter>uniaxial</Filter>
-    </ClCompile>
-    <ClCompile Include="..\..\..\SRC\material\uniaxial\SelfCenteringMaterial.cpp">
-      <Filter>uniaxial</Filter>
-    </ClCompile>
-    <ClCompile Include="..\..\..\SRC\material\uniaxial\SeriesMaterial.cpp">
-      <Filter>uniaxial</Filter>
-    </ClCompile>
-    <ClCompile Include="..\..\..\SRC\material\uniaxial\ShearPanelMaterial.cpp">
-      <Filter>uniaxial</Filter>
-    </ClCompile>
-    <ClCompile Include="..\..\..\SRC\material\uniaxial\SimpleFractureMaterial.cpp">
-      <Filter>uniaxial</Filter>
-    </ClCompile>
-    <ClCompile Include="..\..\..\SRC\material\uniaxial\SmoothPSConcrete.cpp">
-      <Filter>uniaxial</Filter>
-    </ClCompile>
-    <ClCompile Include="..\..\..\SRC\material\uniaxial\Steel01.cpp">
-      <Filter>uniaxial</Filter>
-    </ClCompile>
-    <ClCompile Include="..\..\..\SRC\material\uniaxial\Steel01Thermal.cpp">
-      <Filter>uniaxial</Filter>
-    </ClCompile>
-    <ClCompile Include="..\..\..\SRC\material\uniaxial\Steel02.cpp">
-      <Filter>uniaxial</Filter>
-    </ClCompile>
-    <ClCompile Include="..\..\..\SRC\material\uniaxial\Steel02Thermal.cpp">
-      <Filter>uniaxial</Filter>
-    </ClCompile>
-    <ClCompile Include="..\..\..\SRC\material\uniaxial\Steel03.cpp">
-      <Filter>uniaxial</Filter>
-    </ClCompile>
-    <ClCompile Include="..\..\..\SRC\material\uniaxial\Steel2.cpp">
-      <Filter>uniaxial</Filter>
-    </ClCompile>
-    <ClCompile Include="..\..\..\SRC\material\uniaxial\SteelBRB.cpp">
-      <Filter>uniaxial</Filter>
-    </ClCompile>
-    <ClCompile Include="..\..\..\SRC\material\uniaxial\SteelMP.cpp">
-      <Filter>uniaxial</Filter>
-    </ClCompile>
-    <ClCompile Include="..\..\..\SRC\material\uniaxial\TclModelBuilderUniaxialMaterialCommand.cpp">
-      <Filter>uniaxial</Filter>
-    </ClCompile>
-    <ClCompile Include="..\..\..\SRC\material\uniaxial\TriMatrix.cpp">
-      <Filter>uniaxial</Filter>
-    </ClCompile>
-    <ClCompile Include="..\..\..\SRC\material\uniaxial\UniaxialJ2Plasticity.cpp">
-      <Filter>uniaxial</Filter>
-    </ClCompile>
-    <ClCompile Include="..\..\..\SRC\material\uniaxial\UniaxialMaterial.cpp">
-      <Filter>uniaxial</Filter>
-    </ClCompile>
-    <ClCompile Include="..\..\..\SRC\material\uniaxial\ViscousDamper.cpp">
-      <Filter>uniaxial</Filter>
-    </ClCompile>
-    <ClCompile Include="..\..\..\SRC\material\uniaxial\ViscousMaterial.cpp">
-      <Filter>uniaxial</Filter>
-    </ClCompile>
-    <ClCompile Include="..\..\..\SRC\material\uniaxial\WrapperUniaxialMaterial.cpp">
-      <Filter>uniaxial</Filter>
-    </ClCompile>
-    <ClCompile Include="..\..\..\SRC\material\uniaxial\pyUCLA.cpp">
-      <Filter>uniaxial</Filter>
-    </ClCompile>
-    <ClCompile Include="..\..\..\SRC\material\uniaxial\fedeas\FedeasBond1Material.cpp">
-      <Filter>uniaxial\fedeas</Filter>
-    </ClCompile>
-    <ClCompile Include="..\..\..\SRC\material\uniaxial\fedeas\FedeasBond2Material.cpp">
-      <Filter>uniaxial\fedeas</Filter>
-    </ClCompile>
-    <ClCompile Include="..\..\..\SRC\material\uniaxial\fedeas\FedeasConcr1Material.cpp">
-      <Filter>uniaxial\fedeas</Filter>
-    </ClCompile>
-    <ClCompile Include="..\..\..\SRC\material\uniaxial\fedeas\FedeasConcr2Material.cpp">
-      <Filter>uniaxial\fedeas</Filter>
-    </ClCompile>
-    <ClCompile Include="..\..\..\SRC\material\uniaxial\fedeas\FedeasConcr3Material.cpp">
-      <Filter>uniaxial\fedeas</Filter>
-    </ClCompile>
-    <ClCompile Include="..\..\..\SRC\material\uniaxial\fedeas\FedeasHardeningMaterial.cpp">
-      <Filter>uniaxial\fedeas</Filter>
-    </ClCompile>
-    <ClCompile Include="..\..\..\SRC\material\uniaxial\fedeas\FedeasHyster1Material.cpp">
-      <Filter>uniaxial\fedeas</Filter>
-    </ClCompile>
-    <ClCompile Include="..\..\..\SRC\material\uniaxial\fedeas\FedeasHyster2Material.cpp">
-      <Filter>uniaxial\fedeas</Filter>
-    </ClCompile>
-    <ClCompile Include="..\..\..\SRC\material\uniaxial\fedeas\FedeasSteel1Material.cpp">
-      <Filter>uniaxial\fedeas</Filter>
-    </ClCompile>
-    <ClCompile Include="..\..\..\SRC\material\uniaxial\fedeas\FedeasSteel2Material.cpp">
-      <Filter>uniaxial\fedeas</Filter>
-    </ClCompile>
-    <ClCompile Include="..\..\..\SRC\material\uniaxial\fedeas\TclFedeasMaterialCommand.cpp">
-      <Filter>uniaxial\fedeas</Filter>
-    </ClCompile>
-    <ClCompile Include="..\..\..\SRC\material\uniaxial\drain\DrainBilinearMaterial.cpp">
-      <Filter>uniaxial\drain</Filter>
-    </ClCompile>
-    <ClCompile Include="..\..\..\SRC\material\uniaxial\drain\DrainClough1Material.cpp">
-      <Filter>uniaxial\drain</Filter>
-    </ClCompile>
-    <ClCompile Include="..\..\..\SRC\material\uniaxial\drain\DrainClough2Material.cpp">
-      <Filter>uniaxial\drain</Filter>
-    </ClCompile>
-    <ClCompile Include="..\..\..\SRC\material\uniaxial\drain\DrainHardeningMaterial.cpp">
-      <Filter>uniaxial\drain</Filter>
-    </ClCompile>
-    <ClCompile Include="..\..\..\SRC\material\uniaxial\drain\DrainPinch1Material.cpp">
-      <Filter>uniaxial\drain</Filter>
-    </ClCompile>
-    <ClCompile Include="..\..\..\SRC\material\uniaxial\drain\TclDrainMaterialCommand.cpp">
-      <Filter>uniaxial\drain</Filter>
-    </ClCompile>
-    <ClCompile Include="..\..\..\SRC\material\uniaxial\PY\PyLiq1.cpp">
-      <Filter>uniaxial\py_tz_qz</Filter>
-    </ClCompile>
-    <ClCompile Include="..\..\..\Src\material\uniaxial\Py\PySimple1.cpp">
-      <Filter>uniaxial\py_tz_qz</Filter>
-    </ClCompile>
-    <ClCompile Include="..\..\..\SRC\material\uniaxial\PY\PySimple1Gen.cpp">
-      <Filter>uniaxial\py_tz_qz</Filter>
-    </ClCompile>
-    <ClCompile Include="..\..\..\SRC\material\uniaxial\PY\PySimple2.cpp">
-      <Filter>uniaxial\py_tz_qz</Filter>
-    </ClCompile>
-    <ClCompile Include="..\..\..\Src\material\uniaxial\Py\QzSimple1.cpp">
-      <Filter>uniaxial\py_tz_qz</Filter>
-    </ClCompile>
-    <ClCompile Include="..\..\..\SRC\material\uniaxial\PY\QzSimple2.cpp">
-      <Filter>uniaxial\py_tz_qz</Filter>
-    </ClCompile>
-    <ClCompile Include="..\..\..\SRC\material\uniaxial\PY\ShallowFoundationGen.cpp">
-      <Filter>uniaxial\py_tz_qz</Filter>
-    </ClCompile>
-    <ClCompile Include="..\..\..\SRC\material\uniaxial\PY\TclPyTzQzMaterialCommand.cpp">
-      <Filter>uniaxial\py_tz_qz</Filter>
-    </ClCompile>
-    <ClCompile Include="..\..\..\SRC\material\uniaxial\PY\TzLiq1.cpp">
-      <Filter>uniaxial\py_tz_qz</Filter>
-    </ClCompile>
-    <ClCompile Include="..\..\..\Src\material\uniaxial\Py\TzSimple1.cpp">
-      <Filter>uniaxial\py_tz_qz</Filter>
-    </ClCompile>
-    <ClCompile Include="..\..\..\SRC\material\uniaxial\PY\TzSimple1Gen.cpp">
-      <Filter>uniaxial\py_tz_qz</Filter>
-    </ClCompile>
-    <ClCompile Include="..\..\..\SRC\material\uniaxial\PY\TzSimple2.cpp">
-      <Filter>uniaxial\py_tz_qz</Filter>
-    </ClCompile>
-    <ClCompile Include="..\..\..\SRC\material\uniaxial\snap\Bilinear.cpp">
-      <Filter>uniaxial\snap</Filter>
-    </ClCompile>
-    <ClCompile Include="..\..\..\SRC\material\uniaxial\snap\Clough.cpp">
-      <Filter>uniaxial\snap</Filter>
-    </ClCompile>
-    <ClCompile Include="..\..\..\SRC\material\uniaxial\snap\CloughDamage.cpp">
-      <Filter>uniaxial\snap</Filter>
-    </ClCompile>
-    <ClCompile Include="..\..\..\SRC\material\uniaxial\snap\CloughHenry.cpp">
-      <Filter>uniaxial\snap</Filter>
-    </ClCompile>
-    <ClCompile Include="..\..\..\SRC\material\uniaxial\snap\Pinching.cpp">
-      <Filter>uniaxial\snap</Filter>
-    </ClCompile>
-    <ClCompile Include="..\..\..\SRC\material\uniaxial\snap\PinchingDamage.cpp">
-      <Filter>uniaxial\snap</Filter>
-    </ClCompile>
-    <ClCompile Include="..\..\..\SRC\material\uniaxial\snap\TclSnapMaterialCommand.cpp">
-      <Filter>uniaxial\snap</Filter>
-    </ClCompile>
-    <ClCompile Include="..\..\..\SRC\material\uniaxial\limitState\limitCurve\AxialCurve.cpp">
-      <Filter>uniaxial\LimitState</Filter>
-    </ClCompile>
-    <ClCompile Include="..\..\..\SRC\material\uniaxial\limitState\limitCurve\LimitCurve.cpp">
-      <Filter>uniaxial\LimitState</Filter>
-    </ClCompile>
-    <ClCompile Include="..\..\..\SRC\material\uniaxial\limitState\LimitStateMaterial.cpp">
-      <Filter>uniaxial\LimitState</Filter>
-    </ClCompile>
-    <ClCompile Include="..\..\..\SRC\material\uniaxial\limitState\limitCurve\RotationShearCurve.cpp">
-      <Filter>uniaxial\LimitState</Filter>
-    </ClCompile>
-    <ClCompile Include="..\..\..\SRC\material\uniaxial\limitState\limitCurve\ShearCurve.cpp">
-      <Filter>uniaxial\LimitState</Filter>
-    </ClCompile>
-    <ClCompile Include="..\..\..\SRC\material\uniaxial\limitState\TclLimitState.cpp">
-      <Filter>uniaxial\LimitState</Filter>
-    </ClCompile>
-    <ClCompile Include="..\..\..\SRC\material\uniaxial\limitState\limitCurve\ThreePointCurve.cpp">
-      <Filter>uniaxial\LimitState</Filter>
-    </ClCompile>
-    <ClCompile Include="..\..\..\SRC\material\uniaxial\limitState\limitCurve\WrapperLimitCurve.cpp">
-      <Filter>uniaxial\LimitState</Filter>
-    </ClCompile>
-    <ClCompile Include="..\..\..\SRC\material\uniaxial\backbone\ArctangentBackbone.cpp">
-      <Filter>uniaxial\backbone</Filter>
-    </ClCompile>
-    <ClCompile Include="..\..\..\SRC\material\uniaxial\backbone\HystereticBackbone.cpp">
-      <Filter>uniaxial\backbone</Filter>
-    </ClCompile>
-    <ClCompile Include="..\..\..\SRC\material\uniaxial\backbone\ManderBackbone.cpp">
-      <Filter>uniaxial\backbone</Filter>
-    </ClCompile>
-    <ClCompile Include="..\..\..\SRC\material\uniaxial\backbone\RaynorBackbone.cpp">
-      <Filter>uniaxial\backbone</Filter>
-    </ClCompile>
-    <ClCompile Include="..\..\..\SRC\material\uniaxial\backbone\ReeseSandBackbone.cpp">
-      <Filter>uniaxial\backbone</Filter>
-    </ClCompile>
-    <ClCompile Include="..\..\..\SRC\material\uniaxial\backbone\ReeseSoftClayBackbone.cpp">
-      <Filter>uniaxial\backbone</Filter>
-    </ClCompile>
-    <ClCompile Include="..\..\..\SRC\material\uniaxial\backbone\ReeseStiffClayBelowWS.cpp">
-      <Filter>uniaxial\backbone</Filter>
-    </ClCompile>
-    <ClCompile Include="..\..\..\SRC\material\uniaxial\backbone\TclModelBuilderBackboneCommand.cpp">
-      <Filter>uniaxial\backbone</Filter>
-    </ClCompile>
-    <ClCompile Include="..\..\..\SRC\material\uniaxial\backbone\TrilinearBackbone.cpp">
-      <Filter>uniaxial\backbone</Filter>
-    </ClCompile>
-    <ClCompile Include="..\..\..\SRC\material\uniaxial\DowelType.cpp">
-      <Filter>uniaxial</Filter>
-    </ClCompile>
-    <ClCompile Include="..\..\..\SRC\material\uniaxial\DuctileFracture.cpp">
-      <Filter>uniaxial</Filter>
-    </ClCompile>
-    <ClCompile Include="..\..\..\SRC\material\nD\AcousticMedium.cpp">
-      <Filter>nD</Filter>
-    </ClCompile>
-    <ClCompile Include="..\..\..\SRC\material\nD\CapPlasticity.cpp">
-      <Filter>nD</Filter>
-    </ClCompile>
-    <ClCompile Include="..\..\..\SRC\material\nD\ConcreteS.cpp">
-      <Filter>nD</Filter>
-    </ClCompile>
-    <ClCompile Include="..\..\..\SRC\material\nD\CycLiqCP.cpp">
-      <Filter>nD</Filter>
-    </ClCompile>
-    <ClCompile Include="..\..\..\SRC\material\nD\CycLiqCP3D.cpp">
-      <Filter>nD</Filter>
-    </ClCompile>
-    <ClCompile Include="..\..\..\SRC\material\nD\CycLiqCPPlaneStrain.cpp">
-      <Filter>nD</Filter>
-    </ClCompile>
-    <ClCompile Include="..\..\..\SRC\material\nD\CycLiqCPSP.cpp">
-      <Filter>nD</Filter>
-    </ClCompile>
-    <ClCompile Include="..\..\..\SRC\material\nD\CycLiqCPSP3D.cpp">
-      <Filter>nD</Filter>
-    </ClCompile>
-    <ClCompile Include="..\..\..\SRC\material\nD\CycLiqCPSPPlaneStrain.cpp">
-      <Filter>nD</Filter>
-    </ClCompile>
-    <ClCompile Include="..\..\..\SRC\material\nD\ElasticOrthotropicMaterial.cpp">
-      <Filter>nD</Filter>
-    </ClCompile>
-    <ClCompile Include="..\..\..\SRC\material\nD\ElasticOrthotropicThreeDimensional.cpp">
-      <Filter>nD</Filter>
-    </ClCompile>
-    <ClCompile Include="..\..\..\SRC\material\nD\InitStressNDMaterial.cpp">
-      <Filter>nD</Filter>
-    </ClCompile>
-    <ClCompile Include="..\..\..\SRC\material\nD\LinearCap.cpp">
-      <Filter>nD</Filter>
-    </ClCompile>
-    <ClCompile Include="..\..\..\SRC\material\nD\matCMM\MaterialCMM.cpp">
-      <Filter>nD</Filter>
-    </ClCompile>
-    <ClCompile Include="..\..\..\SRC\material\nD\NDMaterial.cpp">
-      <Filter>nD</Filter>
-    </ClCompile>
-    <ClCompile Include="..\..\..\SRC\material\nD\SimplifiedJ2.cpp">
-      <Filter>nD</Filter>
-    </ClCompile>
-    <ClCompile Include="..\..\..\SRC\material\nD\ASDConcrete3DMaterial.cpp">
-      <Filter>nD</Filter>
-    </ClCompile>
-    <ClCompile Include="..\..\..\SRC\material\nD\TclModelBuilderNDMaterialCommand.cpp">
-      <Filter>nD</Filter>
-    </ClCompile>
-    <ClCompile Include="..\..\..\SRC\material\nD\WrapperNDMaterial.cpp">
-      <Filter>nD</Filter>
-    </ClCompile>
-    <ClCompile Include="..\..\..\SRC\material\nD\ElasticIsotropicAxiSymm.cpp">
-      <Filter>nD\elasticIsotropic</Filter>
-    </ClCompile>
-    <ClCompile Include="..\..\..\SRC\material\nD\ElasticIsotropicBeamFiber.cpp">
-      <Filter>nD\elasticIsotropic</Filter>
-    </ClCompile>
-    <ClCompile Include="..\..\..\SRC\material\nD\ElasticIsotropicMaterial.cpp">
-      <Filter>nD\elasticIsotropic</Filter>
-    </ClCompile>
-    <ClCompile Include="..\..\..\SRC\material\nD\ElasticIsotropicPlaneStrain2D.cpp">
-      <Filter>nD\elasticIsotropic</Filter>
-    </ClCompile>
-    <ClCompile Include="..\..\..\SRC\material\nD\ElasticIsotropicPlaneStress2D.cpp">
-      <Filter>nD\elasticIsotropic</Filter>
-    </ClCompile>
-    <ClCompile Include="..\..\..\SRC\material\nD\ElasticIsotropicPlateFiber.cpp">
-      <Filter>nD\elasticIsotropic</Filter>
-    </ClCompile>
-    <ClCompile Include="..\..\..\SRC\material\nD\ElasticIsotropicThreeDimensional.cpp">
-      <Filter>nD\elasticIsotropic</Filter>
-    </ClCompile>
-    <ClCompile Include="..\..\..\SRC\material\nD\J2AxiSymm.cpp">
-      <Filter>nD\j2Plasticity</Filter>
-    </ClCompile>
-    <ClCompile Include="..\..\..\SRC\material\nD\J2PlaneStrain.cpp">
-      <Filter>nD\j2Plasticity</Filter>
-    </ClCompile>
-    <ClCompile Include="..\..\..\SRC\material\nD\J2PlaneStress.cpp">
-      <Filter>nD\j2Plasticity</Filter>
-    </ClCompile>
-    <ClCompile Include="..\..\..\SRC\material\nD\J2Plasticity.cpp">
-      <Filter>nD\j2Plasticity</Filter>
-    </ClCompile>
-    <ClCompile Include="..\..\..\SRC\material\nD\J2PlateFiber.cpp">
-      <Filter>nD\j2Plasticity</Filter>
-    </ClCompile>
-    <ClCompile Include="..\..\..\SRC\material\nD\J2ThreeDimensional.cpp">
-      <Filter>nD\j2Plasticity</Filter>
-    </ClCompile>
-    <ClCompile Include="..\..\..\SRC\material\nD\soil\FluidSolidPorousMaterial.cpp">
-      <Filter>nD\soilModels</Filter>
-    </ClCompile>
-    <ClCompile Include="..\..\..\SRC\material\nD\soil\MultiYieldSurface.cpp">
-      <Filter>nD\soilModels</Filter>
-    </ClCompile>
-    <ClCompile Include="..\..\..\SRC\material\nD\soil\MultiYieldSurfaceClay.cpp">
-      <Filter>nD\soilModels</Filter>
-    </ClCompile>
-    <ClCompile Include="..\..\..\SRC\material\nD\soil\PressureDependMultiYield.cpp">
-      <Filter>nD\soilModels</Filter>
-    </ClCompile>
-    <ClCompile Include="..\..\..\SRC\material\nD\soil\PressureDependMultiYield02.cpp">
-      <Filter>nD\soilModels</Filter>
-    </ClCompile>
-    <ClCompile Include="..\..\..\SRC\material\nD\soil\PressureIndependMultiYield.cpp">
-      <Filter>nD\soilModels</Filter>
-    </ClCompile>
-    <ClCompile Include="..\..\..\SRC\material\nD\soil\T2Vector.cpp">
-      <Filter>nD\soilModels</Filter>
-    </ClCompile>
-    <ClCompile Include="..\..\..\SRC\material\nD\soil\TclUpdateMaterialStageCommand.cpp">
-      <Filter>nD\soilModels</Filter>
-    </ClCompile>
-    <ClCompile Include="..\..\..\SRC\material\nD\BeamFiberMaterial.cpp">
-      <Filter>nD\wrappers</Filter>
-    </ClCompile>
-    <ClCompile Include="..\..\..\SRC\material\nD\OrthotropicMaterial.cpp">
-      <Filter>nD\wrappers</Filter>
-    </ClCompile>
-    <ClCompile Include="..\..\..\SRC\material\nD\Series3DMaterial.cpp">
-      <Filter>nD\wrappers</Filter>
-    </ClCompile>
-    <ClCompile Include="..\..\..\SRC\material\nD\PlaneStrainMaterial.cpp">
-      <Filter>nD\wrappers</Filter>
-    </ClCompile>
-    <ClCompile Include="..\..\..\SRC\material\nD\PlaneStressMaterial.cpp">
-      <Filter>nD\wrappers</Filter>
-    </ClCompile>
-    <ClCompile Include="..\..\..\SRC\material\nD\PlateFiberMaterial.cpp">
-      <Filter>nD\wrappers</Filter>
-    </ClCompile>
-    <ClCompile Include="..\..\..\SRC\material\nD\feap\FeapMaterial01.cpp">
-      <Filter>nD\feap</Filter>
-    </ClCompile>
-    <ClCompile Include="..\..\..\SRC\material\nD\feap\FeapMaterial02.cpp">
-      <Filter>nD\feap</Filter>
-    </ClCompile>
-    <ClCompile Include="..\..\..\SRC\material\nD\feap\FeapMaterial03.cpp">
-      <Filter>nD\feap</Filter>
-    </ClCompile>
-    <ClCompile Include="..\..\..\SRC\material\nD\feap\TclFeapMaterialCommand.cpp">
-      <Filter>nD\feap</Filter>
-    </ClCompile>
-    <ClCompile Include="..\..\..\SRC\material\nD\cyclicSoil\MultiaxialCyclicPlasticity.cpp">
-      <Filter>nD\cyclicSoil</Filter>
-    </ClCompile>
-    <ClCompile Include="..\..\..\SRC\material\nD\cyclicSoil\MultiaxialCyclicPlasticity3D.cpp">
-      <Filter>nD\cyclicSoil</Filter>
-    </ClCompile>
-    <ClCompile Include="..\..\..\SRC\material\nD\cyclicSoil\MultiaxialCyclicPlasticityAxiSymm.cpp">
-      <Filter>nD\cyclicSoil</Filter>
-    </ClCompile>
-    <ClCompile Include="..\..\..\SRC\material\nD\cyclicSoil\MultiaxialCyclicPlasticityPlaneStrain.cpp">
-      <Filter>nD\cyclicSoil</Filter>
-    </ClCompile>
-    <ClCompile Include="..\..\..\SRC\material\nD\reinforcedConcretePlaneStress\ConcreteL01.cpp">
-      <Filter>nD\reinforcedConcretePlaneStress</Filter>
-    </ClCompile>
-    <ClCompile Include="..\..\..\SRC\material\nD\reinforcedConcretePlaneStress\ConcreteZ01.cpp">
-      <Filter>nD\reinforcedConcretePlaneStress</Filter>
-    </ClCompile>
-    <ClCompile Include="..\..\..\SRC\material\nD\reinforcedConcretePlaneStress\FAFourSteelPCPlaneStress.cpp">
-      <Filter>nD\reinforcedConcretePlaneStress</Filter>
-    </ClCompile>
-    <ClCompile Include="..\..\..\SRC\material\nD\reinforcedConcretePlaneStress\FAFourSteelRCPlaneStress.cpp">
-      <Filter>nD\reinforcedConcretePlaneStress</Filter>
-    </ClCompile>
-    <ClCompile Include="..\..\..\SRC\material\nD\reinforcedConcretePlaneStress\FAPrestressedConcretePlaneStress.cpp">
-      <Filter>nD\reinforcedConcretePlaneStress</Filter>
-    </ClCompile>
-    <ClCompile Include="..\..\..\SRC\material\nD\reinforcedConcretePlaneStress\FAReinforcedConcretePlaneStress.cpp">
-      <Filter>nD\reinforcedConcretePlaneStress</Filter>
-    </ClCompile>
-    <ClCompile Include="..\..\..\SRC\material\nD\reinforcedConcretePlaneStress\PrestressedConcretePlaneStress.cpp">
-      <Filter>nD\reinforcedConcretePlaneStress</Filter>
-    </ClCompile>
-    <ClCompile Include="..\..\..\SRC\material\nD\reinforcedConcretePlaneStress\RAFourSteelPCPlaneStress.cpp">
-      <Filter>nD\reinforcedConcretePlaneStress</Filter>
-    </ClCompile>
-    <ClCompile Include="..\..\..\SRC\material\nD\reinforcedConcretePlaneStress\RAFourSteelRCPlaneStress.cpp">
-      <Filter>nD\reinforcedConcretePlaneStress</Filter>
-    </ClCompile>
-    <ClCompile Include="..\..\..\SRC\material\nD\reinforcedConcretePlaneStress\ReinforcedConcretePlaneStress.cpp">
-      <Filter>nD\reinforcedConcretePlaneStress</Filter>
-    </ClCompile>
-    <ClCompile Include="..\..\..\SRC\material\nD\reinforcedConcretePlaneStress\SteelZ01.cpp">
-      <Filter>nD\reinforcedConcretePlaneStress</Filter>
-    </ClCompile>
-    <ClCompile Include="..\..\..\SRC\material\nD\reinforcedConcretePlaneStress\TendonL01.cpp">
-      <Filter>nD\reinforcedConcretePlaneStress</Filter>
-    </ClCompile>
-    <ClCompile Include="..\..\..\Src\material\section\Bidirectional.cpp">
-      <Filter>section</Filter>
-    </ClCompile>
-    <ClCompile Include="..\..\..\SRC\material\section\ElasticMembranePlateSection.cpp">
-      <Filter>section</Filter>
-    </ClCompile>
-    <ClCompile Include="..\..\..\SRC\material\section\ElasticPlateSection.cpp">
-      <Filter>section</Filter>
-    </ClCompile>
-    <ClCompile Include="..\..\..\SRC\material\section\ElasticSection2d.cpp">
-      <Filter>section</Filter>
-    </ClCompile>
-    <ClCompile Include="..\..\..\SRC\material\section\ElasticSection3d.cpp">
-      <Filter>section</Filter>
-    </ClCompile>
-    <ClCompile Include="..\..\..\SRC\material\section\ElasticShearSection2d.cpp">
-      <Filter>section</Filter>
-    </ClCompile>
-    <ClCompile Include="..\..\..\SRC\material\section\ElasticShearSection3d.cpp">
-      <Filter>section</Filter>
-    </ClCompile>
-    <ClCompile Include="..\..\..\SRC\material\section\ElasticTubeSection3d.cpp">
-      <Filter>section</Filter>
-    </ClCompile>
-    <ClCompile Include="..\..\..\SRC\material\section\FiberSection2d.cpp">
-      <Filter>section</Filter>
-    </ClCompile>
-    <ClCompile Include="..\..\..\SRC\material\section\FiberSection2dThermal.cpp">
-      <Filter>section</Filter>
-    </ClCompile>
-    <ClCompile Include="..\..\..\SRC\material\section\FiberSection3d.cpp">
-      <Filter>section</Filter>
-    </ClCompile>
-    <ClCompile Include="..\..\..\SRC\material\section\FiberSectionGJ.cpp">
-      <Filter>section</Filter>
-    </ClCompile>
-    <ClCompile Include="..\..\..\SRC\material\section\GenericSection1d.cpp">
-      <Filter>section</Filter>
-    </ClCompile>
-    <ClCompile Include="..\..\..\SRC\material\section\Isolator2spring.cpp">
-      <Filter>section</Filter>
-    </ClCompile>
-    <ClCompile Include="..\..\..\SRC\material\section\LayeredShellFiberSection.cpp">
-      <Filter>section</Filter>
-    </ClCompile>
-    <ClCompile Include="..\..\..\SRC\material\section\MembranePlateFiberSection.cpp">
-      <Filter>section</Filter>
-    </ClCompile>
-    <ClCompile Include="..\..\..\SRC\material\section\NDFiberSection2d.cpp">
-      <Filter>section</Filter>
-    </ClCompile>
-    <ClCompile Include="..\..\..\SRC\material\section\NDFiberSection3d.cpp">
-      <Filter>section</Filter>
-    </ClCompile>
-    <ClCompile Include="..\..\..\SRC\material\section\ParallelSection.cpp">
-      <Filter>section</Filter>
-    </ClCompile>
-    <ClCompile Include="..\..\..\SRC\material\section\SectionAggregator.cpp">
-      <Filter>section</Filter>
-    </ClCompile>
-    <ClCompile Include="..\..\..\SRC\material\section\SectionForceDeformation.cpp">
-      <Filter>section</Filter>
-    </ClCompile>
-    <ClCompile Include="..\..\..\SRC\material\section\TclModelBuilderSectionCommand.cpp">
-      <Filter>section</Filter>
-    </ClCompile>
-    <ClCompile Include="..\..\..\SRC\material\section\repres\cell\Cell.cpp">
-      <Filter>section\repres\cell</Filter>
-    </ClCompile>
-    <ClCompile Include="..\..\..\SRC\material\section\repres\cell\CircSectionCell.cpp">
-      <Filter>section\repres\cell</Filter>
-    </ClCompile>
-    <ClCompile Include="..\..\..\SRC\material\section\repres\cell\QuadCell.cpp">
-      <Filter>section\repres\cell</Filter>
-    </ClCompile>
-    <ClCompile Include="..\..\..\SRC\material\section\repres\patch\CircPatch.cpp">
-      <Filter>section\repres\patch</Filter>
-    </ClCompile>
-    <ClCompile Include="..\..\..\SRC\material\section\repres\patch\Patch.cpp">
-      <Filter>section\repres\patch</Filter>
-    </ClCompile>
-    <ClCompile Include="..\..\..\SRC\material\section\repres\patch\QuadPatch.cpp">
-      <Filter>section\repres\patch</Filter>
-    </ClCompile>
-    <ClCompile Include="..\..\..\SRC\material\section\repres\reinfBar\ReinfBar.cpp">
-      <Filter>section\repres\reinfBar</Filter>
-    </ClCompile>
-    <ClCompile Include="..\..\..\SRC\material\section\repres\reinfLayer\CircReinfLayer.cpp">
-      <Filter>section\repres\reinfLayer</Filter>
-    </ClCompile>
-    <ClCompile Include="..\..\..\SRC\material\section\repres\reinfLayer\ReinfLayer.cpp">
-      <Filter>section\repres\reinfLayer</Filter>
-    </ClCompile>
-    <ClCompile Include="..\..\..\SRC\material\section\repres\reinfLayer\StraightReinfLayer.cpp">
-      <Filter>section\repres\reinfLayer</Filter>
-    </ClCompile>
-    <ClCompile Include="..\..\..\SRC\material\section\repres\section\FiberSectionRepr.cpp">
-      <Filter>section\repres\sect</Filter>
-    </ClCompile>
-    <ClCompile Include="..\..\..\SRC\material\section\repres\section\SectionRepres.cpp">
-      <Filter>section\repres\sect</Filter>
-    </ClCompile>
-    <ClCompile Include="..\..\..\SRC\material\section\fiber\Fiber.cpp">
-      <Filter>section\fiber</Filter>
-    </ClCompile>
-    <ClCompile Include="..\..\..\SRC\material\section\fiber\UniaxialFiber2d.cpp">
-      <Filter>section\fiber</Filter>
-    </ClCompile>
-    <ClCompile Include="..\..\..\SRC\material\section\fiber\UniaxialFiber3d.cpp">
-      <Filter>section\fiber</Filter>
-    </ClCompile>
-    <ClCompile Include="..\..\..\SRC\material\section\yieldSurface\TclModelBuilderYS_SectionCommand.cpp">
-      <Filter>section\ysSection</Filter>
-    </ClCompile>
-    <ClCompile Include="..\..\..\SRC\material\section\yieldSurface\YS_Section2D01.cpp">
-      <Filter>section\ysSection</Filter>
-    </ClCompile>
-    <ClCompile Include="..\..\..\SRC\material\section\yieldSurface\YS_Section2D02.cpp">
-      <Filter>section\ysSection</Filter>
-    </ClCompile>
-    <ClCompile Include="..\..\..\SRC\material\section\yieldSurface\YieldSurfaceSection2d.cpp">
-      <Filter>section\ysSection</Filter>
-    </ClCompile>
-    <ClCompile Include="..\..\..\SRC\material\section\integration\RCSectionIntegration.cpp">
-      <Filter>section\integration</Filter>
-    </ClCompile>
-    <ClCompile Include="..\..\..\SRC\material\section\integration\RCTBeamSectionIntegration.cpp">
-      <Filter>section\integration</Filter>
-    </ClCompile>
-    <ClCompile Include="..\..\..\SRC\material\section\integration\SectionIntegration.cpp">
-      <Filter>section\integration</Filter>
-    </ClCompile>
-    <ClCompile Include="..\..\..\SRC\material\section\integration\WideFlangeSectionIntegration.cpp">
-      <Filter>section\integration</Filter>
-    </ClCompile>
-    <ClCompile Include="..\..\..\SRC\material\yieldSurface\yieldSurfaceBC\Attalla2D.cpp">
-      <Filter>yieldSurface\yieldSurfaceBC</Filter>
-    </ClCompile>
-    <ClCompile Include="..\..\..\SRC\material\yieldSurface\yieldSurfaceBC\ElTawil2D.cpp">
-      <Filter>yieldSurface\yieldSurfaceBC</Filter>
-    </ClCompile>
-    <ClCompile Include="..\..\..\SRC\material\yieldSurface\yieldSurfaceBC\ElTawil2DUnSym.cpp">
-      <Filter>yieldSurface\yieldSurfaceBC</Filter>
-    </ClCompile>
-    <ClCompile Include="..\..\..\SRC\material\yieldSurface\yieldSurfaceBC\Hajjar2D.cpp">
-      <Filter>yieldSurface\yieldSurfaceBC</Filter>
-    </ClCompile>
-    <ClCompile Include="..\..\..\SRC\material\yieldSurface\yieldSurfaceBC\NullYS2D.cpp">
-      <Filter>yieldSurface\yieldSurfaceBC</Filter>
-    </ClCompile>
-    <ClCompile Include="..\..\..\SRC\material\yieldSurface\yieldSurfaceBC\Orbison2D.cpp">
-      <Filter>yieldSurface\yieldSurfaceBC</Filter>
-    </ClCompile>
-    <ClCompile Include="..\..\..\SRC\material\yieldSurface\yieldSurfaceBC\TclModelBuilderYieldSurfaceBCCommand.cpp">
-      <Filter>yieldSurface\yieldSurfaceBC</Filter>
-    </ClCompile>
-    <ClCompile Include="..\..\..\SRC\material\yieldSurface\yieldSurfaceBC\YieldSurface_BC.cpp">
-      <Filter>yieldSurface\yieldSurfaceBC</Filter>
-    </ClCompile>
-    <ClCompile Include="..\..\..\SRC\material\yieldSurface\yieldSurfaceBC\YieldSurface_BC2D.cpp">
-      <Filter>yieldSurface\yieldSurfaceBC</Filter>
-    </ClCompile>
-    <ClCompile Include="..\..\..\SRC\material\yieldSurface\evolution\BkStressLimSurface2D.cpp">
-      <Filter>yieldSurface\evolution</Filter>
-    </ClCompile>
-    <ClCompile Include="..\..\..\SRC\material\yieldSurface\evolution\BoundingSurface2D.cpp">
-      <Filter>yieldSurface\evolution</Filter>
-    </ClCompile>
-    <ClCompile Include="..\..\..\SRC\material\yieldSurface\evolution\CombinedIsoKin2D01.cpp">
-      <Filter>yieldSurface\evolution</Filter>
-    </ClCompile>
-    <ClCompile Include="..\..\..\SRC\material\yieldSurface\evolution\CombinedIsoKin2D02.cpp">
-      <Filter>yieldSurface\evolution</Filter>
-    </ClCompile>
-    <ClCompile Include="..\..\..\SRC\material\yieldSurface\evolution\Isotropic2D01.cpp">
-      <Filter>yieldSurface\evolution</Filter>
-    </ClCompile>
-    <ClCompile Include="..\..\..\SRC\material\yieldSurface\evolution\Kinematic2D01.cpp">
-      <Filter>yieldSurface\evolution</Filter>
-    </ClCompile>
-    <ClCompile Include="..\..\..\SRC\material\yieldSurface\evolution\Kinematic2D02.cpp">
-      <Filter>yieldSurface\evolution</Filter>
-    </ClCompile>
-    <ClCompile Include="..\..\..\SRC\material\yieldSurface\evolution\NullEvolution.cpp">
-      <Filter>yieldSurface\evolution</Filter>
-    </ClCompile>
-    <ClCompile Include="..\..\..\SRC\material\yieldSurface\evolution\PeakOriented2D01.cpp">
-      <Filter>yieldSurface\evolution</Filter>
-    </ClCompile>
-    <ClCompile Include="..\..\..\SRC\material\yieldSurface\evolution\PeakOriented2D02.cpp">
-      <Filter>yieldSurface\evolution</Filter>
-    </ClCompile>
-    <ClCompile Include="..\..\..\SRC\material\yieldSurface\evolution\PlasticHardening2D.cpp">
-      <Filter>yieldSurface\evolution</Filter>
-    </ClCompile>
-    <ClCompile Include="..\..\..\SRC\material\yieldSurface\evolution\TclModelBuilderYS_EvolutionCommand.cpp">
-      <Filter>yieldSurface\evolution</Filter>
-    </ClCompile>
-    <ClCompile Include="..\..\..\SRC\material\yieldSurface\evolution\YS_Evolution.cpp">
-      <Filter>yieldSurface\evolution</Filter>
-    </ClCompile>
-    <ClCompile Include="..\..\..\SRC\material\yieldSurface\evolution\YS_Evolution2D.cpp">
-      <Filter>yieldSurface\evolution</Filter>
-    </ClCompile>
-    <ClCompile Include="..\..\..\SRC\material\yieldSurface\plasticHardeningMaterial\ExponReducing.cpp">
-      <Filter>yieldSurface\plasticHardening</Filter>
-    </ClCompile>
-    <ClCompile Include="..\..\..\SRC\material\yieldSurface\plasticHardeningMaterial\MultiLinearKp.cpp">
-      <Filter>yieldSurface\plasticHardening</Filter>
-    </ClCompile>
-    <ClCompile Include="..\..\..\SRC\material\yieldSurface\plasticHardeningMaterial\NullPlasticMaterial.cpp">
-      <Filter>yieldSurface\plasticHardening</Filter>
-    </ClCompile>
-    <ClCompile Include="..\..\..\SRC\material\yieldSurface\plasticHardeningMaterial\PlasticHardeningMaterial.cpp">
-      <Filter>yieldSurface\plasticHardening</Filter>
-    </ClCompile>
-    <ClCompile Include="..\..\..\SRC\material\yieldSurface\plasticHardeningMaterial\TclModelBuilderYSPlasticMaterialCommand.cpp">
-      <Filter>yieldSurface\plasticHardening</Filter>
-    </ClCompile>
-    <ClCompile Include="..\..\..\SRC\material\Material.cpp" />
-    <ClCompile Include="..\..\..\SRC\material\uniaxial\ConcreteCM.cpp">
-      <Filter>uniaxial</Filter>
-    </ClCompile>
-    <ClCompile Include="..\..\..\SRC\material\uniaxial\SteelMPF.cpp">
-      <Filter>uniaxial</Filter>
-    </ClCompile>
-    <ClCompile Include="..\..\..\SRC\material\nD\FSAM.cpp">
-      <Filter>nD</Filter>
-    </ClCompile>
-    <ClCompile Include="..\..\..\SRC\material\uniaxial\FRPConfinedConcrete02.cpp">
-      <Filter>uniaxial</Filter>
-    </ClCompile>
-    <ClCompile Include="..\..\..\SRC\material\uniaxial\Steel4.cpp">
-      <Filter>uniaxial</Filter>
-    </ClCompile>
-    <ClCompile Include="..\..\..\SRC\material\section\ElasticWarpingShearSection2d.cpp">
-      <Filter>section</Filter>
-    </ClCompile>
-    <ClCompile Include="..\..\..\SRC\material\section\NDFiberSectionWarping2d.cpp">
-      <Filter>section</Filter>
-    </ClCompile>
-    <ClCompile Include="..\..\..\SRC\material\nD\J2BeamFiber2d.cpp">
-      <Filter>nD\j2Plasticity</Filter>
-    </ClCompile>
-    <ClCompile Include="..\..\..\SRC\material\nD\J2PlateFibre.cpp">
-      <Filter>nD\j2Plasticity</Filter>
-    </ClCompile>
-    <ClCompile Include="..\..\..\SRC\material\nD\PlasticDamageConcrete3d.cpp">
-      <Filter>nD</Filter>
-    </ClCompile>
-    <ClCompile Include="..\..\..\SRC\material\nD\PlasticDamageConcretePlaneStress.cpp">
-      <Filter>nD</Filter>
-    </ClCompile>
-    <ClCompile Include="..\..\..\SRC\material\uniaxial\PY\PySimple3.cpp">
-      <Filter>uniaxial\py_tz_qz</Filter>
-    </ClCompile>
-    <ClCompile Include="..\..\..\SRC\material\nD\J2BeamFiber3d.cpp">
-      <Filter>nD\j2Plasticity</Filter>
-    </ClCompile>
-    <ClCompile Include="..\..\..\SRC\material\section\Elliptical2.cpp">
-      <Filter>section</Filter>
-    </ClCompile>
-    <ClCompile Include="..\..\..\SRC\material\nD\BeamFiberMaterial2d.cpp">
-      <Filter>nD\wrappers</Filter>
-    </ClCompile>
-    <ClCompile Include="..\..\..\SRC\material\nD\ElasticIsotropicBeamFiber2d.cpp">
-      <Filter>nD\elasticIsotropic</Filter>
-    </ClCompile>
-    <ClCompile Include="..\..\..\SRC\material\nD\PlaneStressLayeredMaterial.cpp">
-      <Filter>nD\wrappers</Filter>
-    </ClCompile>
-    <ClCompile Include="..\..\..\SRC\material\nD\PlaneStressRebarMaterial.cpp">
-      <Filter>nD\wrappers</Filter>
-    </ClCompile>
-    <ClCompile Include="..\..\..\SRC\material\nD\PlaneStressSimplifiedJ2.cpp">
-      <Filter>nD\wrappers</Filter>
-    </ClCompile>
-    <ClCompile Include="..\..\..\SRC\material\nD\PlaneStressUserMaterial.cpp">
-      <Filter>nD\wrappers</Filter>
-    </ClCompile>
-    <ClCompile Include="..\..\..\SRC\material\nD\PlateFromPlaneStressMaterial.cpp">
-      <Filter>nD\wrappers</Filter>
-    </ClCompile>
-    <ClCompile Include="..\..\..\SRC\material\nD\PlateRebarMaterial.cpp">
-      <Filter>nD\wrappers</Filter>
-    </ClCompile>
-    <ClCompile Include="..\..\..\SRC\material\uniaxial\ConcreteECThermal.cpp">
-      <Filter>uniaxial</Filter>
-    </ClCompile>
-    <ClCompile Include="..\..\..\SRC\material\uniaxial\ElasticMaterialThermal.cpp">
-      <Filter>uniaxial</Filter>
-    </ClCompile>
-    <ClCompile Include="..\..\..\SRC\material\uniaxial\StainlessECThermal.cpp">
-      <Filter>uniaxial</Filter>
-    </ClCompile>
-    <ClCompile Include="..\..\..\SRC\material\uniaxial\SteelECThermal.cpp">
-      <Filter>uniaxial</Filter>
-    </ClCompile>
-    <ClCompile Include="..\..\..\SRC\material\section\yieldSurface\SoilFootingSection2d.cpp">
-      <Filter>section\ysSection</Filter>
-    </ClCompile>
-    <ClCompile Include="..\..\..\SRC\material\nD\J2PlasticityThermal.cpp">
-      <Filter>nD\j2Plasticity</Filter>
-    </ClCompile>
-    <ClCompile Include="..\..\..\SRC\material\nD\J2ThreeDimensionalThermal.cpp">
-      <Filter>nD\j2Plasticity</Filter>
-    </ClCompile>
-    <ClCompile Include="..\..\..\SRC\material\nD\ElasticIsotropic3DThermal.cpp">
-      <Filter>nD\elasticIsotropic</Filter>
-    </ClCompile>
-    <ClCompile Include="..\..\..\SRC\material\nD\ElasticIsotropicMaterialThermal.cpp">
-      <Filter>nD\elasticIsotropic</Filter>
-    </ClCompile>
-    <ClCompile Include="..\..\..\SRC\material\nD\PlateFiberMaterialThermal.cpp">
-      <Filter>nD\wrappers</Filter>
-    </ClCompile>
-    <ClCompile Include="..\..\..\SRC\material\nD\PlateFromPlaneStressMaterialThermal.cpp">
-      <Filter>nD\wrappers</Filter>
-    </ClCompile>
-    <ClCompile Include="..\..\..\SRC\material\nD\PlateRebarMaterialThermal.cpp">
-      <Filter>nD\wrappers</Filter>
-    </ClCompile>
-    <ClCompile Include="..\..\..\SRC\material\nD\DruckerPrager3DThermal.cpp">
-      <Filter>nD</Filter>
-    </ClCompile>
-    <ClCompile Include="..\..\..\SRC\material\nD\DruckerPragerThermal.cpp">
-      <Filter>nD</Filter>
-    </ClCompile>
-    <ClCompile Include="..\..\..\SRC\material\section\FiberSection3dThermal.cpp">
-      <Filter>section</Filter>
-    </ClCompile>
-    <ClCompile Include="..\..\..\SRC\material\section\FiberSectionGJThermal.cpp">
-      <Filter>section</Filter>
-    </ClCompile>
-    <ClCompile Include="..\..\..\SRC\material\section\LayeredShellFiberSectionThermal.cpp">
-      <Filter>section</Filter>
-    </ClCompile>
-    <ClCompile Include="..\..\..\SRC\material\section\MembranePlateFiberSectionThermal.cpp">
-      <Filter>section</Filter>
-    </ClCompile>
-    <ClCompile Include="..\..\..\SRC\material\uniaxial\BoucWenOriginal.cpp">
-      <Filter>uniaxial</Filter>
-    </ClCompile>
-    <ClCompile Include="..\..\..\SRC\material\uniaxial\DamperMaterial.cpp">
-      <Filter>uniaxial</Filter>
-    </ClCompile>
-    <ClCompile Include="..\..\..\SRC\material\section\integration\RCCircularSectionIntegration.cpp">
-      <Filter>section\integration</Filter>
-    </ClCompile>
-    <ClCompile Include="..\..\..\SRC\material\section\integration\TubeSectionIntegration.cpp">
-      <Filter>section\integration</Filter>
-    </ClCompile>
-    <ClCompile Include="..\..\..\SRC\material\section\BiaxialHysteretic.cpp">
-      <Filter>section</Filter>
-    </ClCompile>
-    <ClCompile Include="..\..\..\SRC\material\nD\stressDensityModel\stressDensity.cpp">
-      <Filter>nD\stressDensityModel</Filter>
-    </ClCompile>
-    <ClCompile Include="..\..\..\SRC\material\uniaxial\GNGMaterial.cpp">
-      <Filter>uniaxial</Filter>
-    </ClCompile>
-    <ClCompile Include="..\..\..\SRC\material\uniaxial\TensionOnlyMaterial.cpp">
-      <Filter>uniaxial</Filter>
-    </ClCompile>
-    <ClCompile Include="..\..\..\SRC\material\uniaxial\SPSW02.cpp">
-      <Filter>uniaxial</Filter>
-    </ClCompile>
-    <ClCompile Include="..\..\..\SRC\material\nD\soil\PressureDependMultiYield03.cpp">
-      <Filter>nD\soilModels</Filter>
-    </ClCompile>
-    <ClCompile Include="..\..\..\SRC\material\nD\BeamFiberMaterial2dPS.cpp">
-      <Filter>nD\wrappers</Filter>
-    </ClCompile>
-    <ClCompile Include="..\..\..\SRC\material\nD\ConcreteMcftNonLinear5.cpp">
-      <Filter>nD</Filter>
-    </ClCompile>
-    <ClCompile Include="..\..\..\SRC\material\nD\ConcreteMcftNonLinear7.cpp">
-      <Filter>nD</Filter>
-    </ClCompile>
-    <ClCompile Include="..\..\..\SRC\material\section\integration\RCTunnelSectionIntegration.cpp">
-      <Filter>section\integration</Filter>
-    </ClCompile>
-    <ClCompile Include="..\..\..\SRC\material\uniaxial\stiffness\ConstantStiffnessDegradation.cpp">
-      <Filter>uniaxial\stiffness</Filter>
-    </ClCompile>
-    <ClCompile Include="..\..\..\SRC\material\uniaxial\stiffness\DuctilityStiffnessDegradation.cpp">
-      <Filter>uniaxial\stiffness</Filter>
-    </ClCompile>
-    <ClCompile Include="..\..\..\SRC\material\uniaxial\stiffness\EnergyStiffnessDegradation.cpp">
-      <Filter>uniaxial\stiffness</Filter>
-    </ClCompile>
-    <ClCompile Include="..\..\..\SRC\material\uniaxial\stiffness\PincheiraStiffnessDegradation.cpp">
-      <Filter>uniaxial\stiffness</Filter>
-    </ClCompile>
-    <ClCompile Include="..\..\..\SRC\material\uniaxial\stiffness\StiffnessDegradation.cpp">
-      <Filter>uniaxial\stiffness</Filter>
-    </ClCompile>
-    <ClCompile Include="..\..\..\SRC\material\uniaxial\stiffness\TclModelBuilderStiffnessDegradationCommand.cpp">
-      <Filter>uniaxial\stiffness</Filter>
-    </ClCompile>
-    <ClCompile Include="..\..\..\SRC\material\uniaxial\strength\ACIStrengthDegradation.cpp">
-      <Filter>uniaxial\strength</Filter>
-    </ClCompile>
-    <ClCompile Include="..\..\..\SRC\material\uniaxial\strength\ConstantStrengthDegradation.cpp">
-      <Filter>uniaxial\strength</Filter>
-    </ClCompile>
-    <ClCompile Include="..\..\..\SRC\material\uniaxial\strength\DuctilityStrengthDegradation.cpp">
-      <Filter>uniaxial\strength</Filter>
-    </ClCompile>
-    <ClCompile Include="..\..\..\SRC\material\uniaxial\strength\EnergyStrengthDegradation.cpp">
-      <Filter>uniaxial\strength</Filter>
-    </ClCompile>
-    <ClCompile Include="..\..\..\SRC\material\uniaxial\strength\PetrangeliStrengthDegradation.cpp">
-      <Filter>uniaxial\strength</Filter>
-    </ClCompile>
-    <ClCompile Include="..\..\..\SRC\material\uniaxial\strength\SectionStrengthDegradation.cpp">
-      <Filter>uniaxial\strength</Filter>
-    </ClCompile>
-    <ClCompile Include="..\..\..\SRC\material\uniaxial\strength\StrengthDegradation.cpp">
-      <Filter>uniaxial\strength</Filter>
-    </ClCompile>
-    <ClCompile Include="..\..\..\SRC\material\uniaxial\strength\TclModelBuilderStrengthDegradationCommand.cpp">
-      <Filter>uniaxial\strength</Filter>
-    </ClCompile>
-    <ClCompile Include="..\..\..\SRC\material\uniaxial\unloading\ConstantUnloadingRule.cpp">
-      <Filter>uniaxial\unloading</Filter>
-    </ClCompile>
-    <ClCompile Include="..\..\..\SRC\material\uniaxial\unloading\EnergyUnloadingRule.cpp">
-      <Filter>uniaxial\unloading</Filter>
-    </ClCompile>
-    <ClCompile Include="..\..\..\SRC\material\uniaxial\unloading\KarsanUnloadingRule.cpp">
-      <Filter>uniaxial\unloading</Filter>
-    </ClCompile>
-    <ClCompile Include="..\..\..\SRC\material\uniaxial\unloading\TakedaUnloadingRule.cpp">
-      <Filter>uniaxial\unloading</Filter>
-    </ClCompile>
-    <ClCompile Include="..\..\..\SRC\material\uniaxial\unloading\TclModelBuilderUnloadingRuleCommand.cpp">
-      <Filter>uniaxial\unloading</Filter>
-    </ClCompile>
-    <ClCompile Include="..\..\..\SRC\material\uniaxial\unloading\UnloadingRule.cpp">
-      <Filter>uniaxial\unloading</Filter>
-    </ClCompile>
-    <ClCompile Include="..\..\..\SRC\material\uniaxial\MaterialState.cpp">
-      <Filter>uniaxial</Filter>
-    </ClCompile>
-    <ClCompile Include="..\..\..\SRC\material\uniaxial\OOHystereticMaterial.cpp">
-      <Filter>uniaxial</Filter>
-    </ClCompile>
-    <ClCompile Include="..\..\..\SRC\material\uniaxial\Steel02Fatigue.cpp">
-      <Filter>uniaxial</Filter>
-    </ClCompile>
-    <ClCompile Include="..\..\..\SRC\material\uniaxial\Concrete02IS.cpp">
-      <Filter>uniaxial</Filter>
-    </ClCompile>
-    <ClCompile Include="..\..\..\SRC\material\uniaxial\backbone\MultilinearBackbone.cpp">
-      <Filter>uniaxial\backbone</Filter>
-    </ClCompile>
-    <ClCompile Include="..\..\..\SRC\material\uniaxial\ExternalUniaxialMaterial.cpp">
-      <Filter>uniaxial</Filter>
-    </ClCompile>
-    <ClCompile Include="..\..\..\SRC\material\nD\ExternalNDMaterial.cpp">
-      <Filter>nD</Filter>
-    </ClCompile>
-    <ClCompile Include="..\..\..\SRC\material\uniaxial\HardeningMaterial2.cpp">
-      <Filter>uniaxial</Filter>
-    </ClCompile>
-    <ClCompile Include="..\..\..\SRC\material\nD\matCMM\MaterialCMM.cpp">
-      <Filter>nD\matCMM</Filter>
-    </ClCompile>
-    <ClCompile Include="..\..\..\SRC\material\section\fiber\NDFiber2d.cpp">
-      <Filter>section\fiber</Filter>
-    </ClCompile>
-    <ClCompile Include="..\..\..\SRC\material\section\fiber\NDFiber3d.cpp">
-      <Filter>section\fiber</Filter>
-    </ClCompile>
-    <ClCompile Include="..\..\..\SRC\material\section\ElasticBDShearSection2d.cpp">
-      <Filter>section</Filter>
-    </ClCompile>
-    <ClCompile Include="..\..\..\SRC\material\section\TimoshenkoSection3d.cpp">
-      <Filter>section</Filter>
-    </ClCompile>
-    <ClCompile Include="..\..\..\SRC\material\section\WFFiberSection2d.cpp">
-      <Filter>section</Filter>
-    </ClCompile>
-    <ClCompile Include="..\..\..\SRC\material\section\WSection2d.cpp">
-      <Filter>section</Filter>
-    </ClCompile>
-    <ClCompile Include="..\..\..\SRC\material\uniaxial\backbone\CappedBackbone.cpp">
-      <Filter>uniaxial\backbone</Filter>
-    </ClCompile>
-    <ClCompile Include="..\..\..\SRC\material\uniaxial\backbone\LinearCappedBackbone.cpp">
-      <Filter>uniaxial\backbone</Filter>
-    </ClCompile>
-    <ClCompile Include="..\..\..\SRC\material\uniaxial\BackboneMaterial.cpp">
-      <Filter>uniaxial</Filter>
-    </ClCompile>
-    <ClCompile Include="..\..\..\SRC\material\uniaxial\backbone\MaterialBackbone.cpp">
-      <Filter>uniaxial\backbone</Filter>
-    </ClCompile>
-    <ClCompile Include="..\..\..\SRC\material\uniaxial\fedeas\PlasticDamageMaterial.cpp">
-      <Filter>uniaxial\fedeas</Filter>
-    </ClCompile>
-    <ClCompile Include="..\..\..\SRC\material\uniaxial\limitState\PinchingLimitStateMaterial.cpp">
-      <Filter>uniaxial\LimitState</Filter>
-    </ClCompile>
-    <ClCompile Include="..\..\..\SRC\material\uniaxial\BraceMaterial.cpp">
-      <Filter>uniaxial</Filter>
-    </ClCompile>
-    <ClCompile Include="..\..\..\SRC\material\uniaxial\Concrete05.cpp">
-      <Filter>uniaxial</Filter>
-    </ClCompile>
-    <ClCompile Include="..\..\..\SRC\material\uniaxial\ContinuumUniaxial.cpp">
-      <Filter>uniaxial</Filter>
-    </ClCompile>
-    <ClCompile Include="..\..\..\SRC\material\uniaxial\ElasticBDMaterial.cpp">
-      <Filter>uniaxial</Filter>
-    </ClCompile>
-    <ClCompile Include="..\..\..\SRC\material\uniaxial\ElasticPowerFunc.cpp">
-      <Filter>uniaxial</Filter>
-    </ClCompile>
-    <ClCompile Include="..\..\..\SRC\material\uniaxial\IMKBilin.cpp">
-      <Filter>uniaxial</Filter>
-    </ClCompile>
-    <ClCompile Include="..\..\..\SRC\material\uniaxial\IMKPeakOriented.cpp">
-      <Filter>uniaxial</Filter>
-    </ClCompile>
-    <ClCompile Include="..\..\..\SRC\material\uniaxial\IMKPinching.cpp">
-      <Filter>uniaxial</Filter>
-    </ClCompile>
-    <ClCompile Include="..\..\..\SRC\material\uniaxial\Neoprene.cpp">
-      <Filter>uniaxial</Filter>
-    </ClCompile>
-    <ClCompile Include="..\..\..\SRC\material\uniaxial\SecantConcrete.cpp">
-      <Filter>uniaxial</Filter>
-    </ClCompile>
-    <ClCompile Include="..\..\..\SRC\material\nD\PressureDependentElastic3D.cpp">
-      <Filter>nD</Filter>
-    </ClCompile>
-    <ClCompile Include="..\..\..\SRC\material\nD\FeapMaterial.cpp">
-      <Filter>nD</Filter>
-    </ClCompile>
-    <ClCompile Include="..\..\..\SRC\material\nD\UWmaterials\BoundingCamClay.cpp">
-      <Filter>nD\UWmaterials</Filter>
-    </ClCompile>
-    <ClCompile Include="..\..\..\SRC\material\nD\UWmaterials\BoundingCamClay3D.cpp">
-      <Filter>nD\UWmaterials</Filter>
-    </ClCompile>
-    <ClCompile Include="..\..\..\SRC\material\nD\UWmaterials\BoundingCamClayPlaneStrain.cpp">
-      <Filter>nD\UWmaterials</Filter>
-    </ClCompile>
-    <ClCompile Include="..\..\..\SRC\material\nD\UWmaterials\ContactMaterial2D.cpp">
-      <Filter>nD\UWmaterials</Filter>
-    </ClCompile>
-    <ClCompile Include="..\..\..\SRC\material\nD\UWmaterials\ContactMaterial3D.cpp">
-      <Filter>nD\UWmaterials</Filter>
-    </ClCompile>
-    <ClCompile Include="..\..\..\SRC\material\nD\UWmaterials\DruckerPrager.cpp">
-      <Filter>nD\UWmaterials</Filter>
-    </ClCompile>
-    <ClCompile Include="..\..\..\SRC\material\nD\UWmaterials\DruckerPrager3D.cpp">
-      <Filter>nD\UWmaterials</Filter>
-    </ClCompile>
-    <ClCompile Include="..\..\..\SRC\material\nD\UWmaterials\DruckerPragerPlaneStrain.cpp">
-      <Filter>nD\UWmaterials</Filter>
-    </ClCompile>
-    <ClCompile Include="..\..\..\SRC\material\nD\UWmaterials\InitialStateAnalysisWrapper.cpp">
-      <Filter>nD\UWmaterials</Filter>
-    </ClCompile>
-    <ClCompile Include="..\..\..\SRC\material\nD\UWmaterials\J2CyclicBoundingSurface.cpp">
-      <Filter>nD\UWmaterials</Filter>
-    </ClCompile>
-    <ClCompile Include="..\..\..\SRC\material\nD\UWmaterials\ManzariDafalias.cpp">
-      <Filter>nD\UWmaterials</Filter>
-    </ClCompile>
-    <ClCompile Include="..\..\..\SRC\material\nD\UWmaterials\ManzariDafalias3D.cpp">
-      <Filter>nD\UWmaterials</Filter>
-    </ClCompile>
-    <ClCompile Include="..\..\..\SRC\material\nD\UWmaterials\ManzariDafalias3DRO.cpp">
-      <Filter>nD\UWmaterials</Filter>
-    </ClCompile>
-    <ClCompile Include="..\..\..\SRC\material\nD\UWmaterials\ManzariDafaliasPlaneStrain.cpp">
-      <Filter>nD\UWmaterials</Filter>
-    </ClCompile>
-    <ClCompile Include="..\..\..\SRC\material\nD\UWmaterials\ManzariDafaliasPlaneStrainRO.cpp">
-      <Filter>nD\UWmaterials</Filter>
-    </ClCompile>
-    <ClCompile Include="..\..\..\SRC\material\nD\UWmaterials\ManzariDafaliasRO.cpp">
-      <Filter>nD\UWmaterials</Filter>
-    </ClCompile>
-    <ClCompile Include="..\..\..\SRC\material\nD\UWmaterials\PM4Sand.cpp">
-      <Filter>nD\UWmaterials</Filter>
-    </ClCompile>
-    <ClCompile Include="..\..\..\SRC\material\nD\UWmaterials\PM4Silt.cpp">
-      <Filter>nD\UWmaterials</Filter>
-    </ClCompile>
-    <ClCompile Include="..\..\..\SRC\material\nD\UVCmultiaxial.cpp">
-      <Filter>nD</Filter>
-    </ClCompile>
-    <ClCompile Include="..\..\..\SRC\material\nD\UVCplanestress.cpp">
-      <Filter>nD</Filter>
-    </ClCompile>
-    <ClCompile Include="..\..\..\SRC\material\uniaxial\UVCuniaxial.cpp">
-      <Filter>uniaxial</Filter>
-    </ClCompile>
-    <ClCompile Include="..\..\..\SRC\material\uniaxial\Bilin.cpp">
-      <Filter>uniaxial</Filter>
-    </ClCompile>
-    <ClCompile Include="..\..\..\SRC\material\uniaxial\Bilin02.cpp">
-      <Filter>uniaxial</Filter>
-    </ClCompile>
-    <ClCompile Include="..\..\..\SRC\material\uniaxial\TDConcrete.cpp">
-      <Filter>uniaxial</Filter>
-    </ClCompile>
-    <ClCompile Include="..\..\..\SRC\material\uniaxial\TDConcreteEXP.cpp">
-      <Filter>uniaxial</Filter>
-    </ClCompile>
-    <ClCompile Include="..\..\..\SRC\material\uniaxial\TDConcreteMC10.cpp">
-      <Filter>uniaxial</Filter>
-    </ClCompile>
-    <ClCompile Include="..\..\..\SRC\material\uniaxial\TDConcreteMC10NL.cpp">
-      <Filter>uniaxial</Filter>
-    </ClCompile>
-    <ClCompile Include="..\..\..\SRC\material\uniaxial\DegradingPinchedBW.cpp">
-      <Filter>uniaxial</Filter>
-    </ClCompile>
-    <ClCompile Include="..\..\..\SRC\material\uniaxial\SLModel.cpp">
-      <Filter>uniaxial</Filter>
-    </ClCompile>
-    <ClCompile Include="..\..\..\SRC\material\nD\IncrementalElasticIsotropicThreeDimensional.cpp">
-      <Filter>nD\elasticIsotropic</Filter>
-    </ClCompile>
-    <ClCompile Include="..\..\..\SRC\material\nD\UWmaterials\J2CyclicBoundingSurface3D.cpp">
-      <Filter>nD\UWmaterials</Filter>
-    </ClCompile>
-    <ClCompile Include="..\..\..\SRC\material\nD\UWmaterials\J2CyclicBoundingSurfacePlaneStrain.cpp">
-      <Filter>nD\UWmaterials</Filter>
-    </ClCompile>
-    <ClCompile Include="..\..\..\SRC\material\uniaxial\HystereticPoly.cpp">
-      <Filter>uniaxial</Filter>
-    </ClCompile>
-    <ClCompile Include="..\..\..\SRC\material\section\FiberSectionWarping3d.cpp">
-      <Filter>section</Filter>
-    </ClCompile>
-    <ClCompile Include="..\..\..\SRC\material\section\FiberSectionAsym3d.cpp">
-      <Filter>section</Filter>
-    </ClCompile>
-    <ClCompile Include="..\..\..\SRC\material\uniaxial\SteelFractureDI.cpp">
-      <Filter>uniaxial</Filter>
-    </ClCompile>
-    <ClCompile Include="..\..\..\SRC\material\uniaxial\Masonry.cpp">
-      <Filter>uniaxial</Filter>
-    </ClCompile>
-    <ClCompile Include="..\..\..\SRC\material\uniaxial\Trilinwp.cpp">
-      <Filter>uniaxial</Filter>
-    </ClCompile>
-    <ClCompile Include="..\..\..\SRC\material\uniaxial\Trilinwp2.cpp">
-      <Filter>uniaxial</Filter>
-    </ClCompile>
-    <ClCompile Include="..\..\..\SRC\material\uniaxial\Masonryt.cpp">
-      <Filter>uniaxial</Filter>
-    </ClCompile>
-    <ClCompile Include="..\..\..\SRC\material\uniaxial\SMAMaterial.cpp">
-      <Filter>uniaxial</Filter>
-    </ClCompile>
-    <ClCompile Include="..\..\..\SRC\material\uniaxial\PY\QzLiq1.cpp">
-      <Filter>uniaxial\py_tz_qz</Filter>
-    </ClCompile>
-    <ClCompile Include="..\..\..\SRC\material\section\integration\HSSSectionIntegration.cpp">
-      <Filter>section\integration</Filter>
-    </ClCompile>
-    <ClCompile Include="..\..\..\SRC\material\nD\UANDESmaterials\SAniSandMS.cpp">
-      <Filter>nD</Filter>
-    </ClCompile>
-    <ClCompile Include="..\..\..\SRC\material\nD\UANDESmaterials\SAniSandMS3D.cpp">
-      <Filter>nD</Filter>
-    </ClCompile>
-    <ClCompile Include="..\..\..\SRC\material\nD\UANDESmaterials\SAniSandMSPlaneStrain.cpp">
-      <Filter>nD</Filter>
-    </ClCompile>
-    <ClCompile Include="..\..\..\SRC\material\uniaxial\SteelDRC.cpp">
-      <Filter>uniaxial</Filter>
-    </ClCompile>
-    <ClCompile Include="..\..\..\SRC\material\section\DoubleMembranePlateFiberSection.cpp">
-      <Filter>section</Filter>
-    </ClCompile>
-    <ClCompile Include="..\..\..\SRC\material\uniaxial\backbone\CementedSoil.cpp">
-      <Filter>uniaxial\backbone</Filter>
-    </ClCompile>
-    <ClCompile Include="..\..\..\SRC\material\uniaxial\backbone\LiquefiedSand.cpp">
-      <Filter>uniaxial\backbone</Filter>
-    </ClCompile>
-    <ClCompile Include="..\..\..\SRC\material\uniaxial\backbone\ReeseStiffClayAboveWS.cpp">
-      <Filter>uniaxial\backbone</Filter>
-    </ClCompile>
-    <ClCompile Include="..\..\..\SRC\material\uniaxial\backbone\VuggyLimestone.cpp">
-      <Filter>uniaxial\backbone</Filter>
-    </ClCompile>
-    <ClCompile Include="..\..\..\SRC\material\uniaxial\backbone\WeakRock.cpp">
-      <Filter>uniaxial\backbone</Filter>
-    </ClCompile>
-    <ClCompile Include="..\..\..\SRC\material\uniaxial\MultiplierMaterial.cpp">
-      <Filter>uniaxial</Filter>
-    </ClCompile>
-    <ClCompile Include="..\..\..\SRC\material\uniaxial\BoucWenInfill.cpp">
-      <Filter>uniaxial</Filter>
-    </ClCompile>
-    <ClCompile Include="..\..\..\SRC\material\uniaxial\Trilinwpd.cpp">
-      <Filter>uniaxial</Filter>
-    </ClCompile>
-    <ClCompile Include="..\..\..\SRC\material\uniaxial\HystereticAsym.cpp">
-      <Filter>uniaxial</Filter>
-    </ClCompile>
-    <ClCompile Include="..\..\..\SRC\material\uniaxial\HystereticSmooth.cpp">
-      <Filter>uniaxial</Filter>
-    </ClCompile>
-    <ClCompile Include="..\..\..\SRC\material\nD\ElasticOrthotropicPlaneStress.cpp">
-      <Filter>nD</Filter>
-    </ClCompile>
-    <ClCompile Include="..\..\..\SRC\material\nD\ElasticPlaneStress.cpp">
-      <Filter>nD</Filter>
-    </ClCompile>
-    <ClCompile Include="..\..\..\SRC\material\nD\VonPapaDamage.cpp">
-      <Filter>nD</Filter>
-    </ClCompile>
-    <ClCompile Include="..\..\..\SRC\material\uniaxial\FRCC.cpp">
-      <Filter>uniaxial</Filter>
-    </ClCompile>
-    <ClCompile Include="..\..\..\SRC\material\uniaxial\CoulombDamperMaterial.cpp">
-      <Filter>uniaxial</Filter>
-    </ClCompile>
-    <ClCompile Include="..\..\..\SRC\material\uniaxial\HystereticSMMaterial.cpp">
-      <Filter>uniaxial</Filter>
-    </ClCompile>
-    <ClCompile Include="..\..\..\SRC\material\uniaxial\ConcreteZBH_fitted.cpp">
-      <Filter>uniaxial</Filter>
-    </ClCompile>
-    <ClCompile Include="..\..\..\SRC\material\uniaxial\ConcreteZBH_original.cpp">
-      <Filter>uniaxial</Filter>
-    </ClCompile>
-    <ClCompile Include="..\..\..\SRC\material\uniaxial\ConcreteZBH_smoothed.cpp">
-      <Filter>uniaxial</Filter>
-    </ClCompile>
-<<<<<<< HEAD
-    <ClCompile Include="..\..\..\SRC\material\uniaxial\FlagShapeMaterial.cpp">
-=======
-    <ClCompile Include="..\..\..\SRC\material\uniaxial\Hertzdamp.cpp">
-      <Filter>uniaxial</Filter>
-    </ClCompile>
-    <ClCompile Include="..\..\..\SRC\material\uniaxial\JankowskiImpact.cpp">
-      <Filter>uniaxial</Filter>
-    </ClCompile>
-    <ClCompile Include="..\..\..\SRC\material\uniaxial\ViscoelasticGap.cpp">
->>>>>>> 1285c434
-      <Filter>uniaxial</Filter>
-    </ClCompile>
-  </ItemGroup>
-  <ItemGroup>
-    <ClInclude Include="..\..\..\SRC\material\uniaxial\AxialSp.h">
-      <Filter>uniaxial</Filter>
-    </ClInclude>
-    <ClInclude Include="..\..\..\SRC\material\uniaxial\AxialSpHD.h">
-      <Filter>uniaxial</Filter>
-    </ClInclude>
-    <ClInclude Include="..\..\..\SRC\material\uniaxial\BWBN.h">
-      <Filter>uniaxial</Filter>
-    </ClInclude>
-    <ClInclude Include="..\..\..\SRC\material\uniaxial\BarSlipMaterial.h">
-      <Filter>uniaxial</Filter>
-    </ClInclude>
-    <ClInclude Include="..\..\..\SRC\material\uniaxial\BilinearOilDamper.h">
-      <Filter>uniaxial</Filter>
-    </ClInclude>
-    <ClInclude Include="..\..\..\SRC\material\uniaxial\Bond_SP01.h">
-      <Filter>uniaxial</Filter>
-    </ClInclude>
-    <ClInclude Include="..\..\..\SRC\material\uniaxial\BoucWenMaterial.h">
-      <Filter>uniaxial</Filter>
-    </ClInclude>
-    <ClInclude Include="..\..\..\SRC\material\uniaxial\CFSSSWP.h">
-      <Filter>uniaxial</Filter>
-    </ClInclude>
-    <ClInclude Include="..\..\..\SRC\material\uniaxial\CFSWSWP.h">
-      <Filter>uniaxial</Filter>
-    </ClInclude>
-    <ClInclude Include="..\..\..\SRC\material\uniaxial\CableMaterial.h">
-      <Filter>uniaxial</Filter>
-    </ClInclude>
-    <ClInclude Include="..\..\..\SRC\material\uniaxial\Cast.h">
-      <Filter>uniaxial</Filter>
-    </ClInclude>
-    <ClInclude Include="..\..\..\SRC\material\uniaxial\ASD_SMA_3K.h">
-      <Filter>uniaxial</Filter>
-    </ClInclude>
-    <ClInclude Include="..\..\..\SRC\material\uniaxial\Concrete01.h">
-      <Filter>uniaxial</Filter>
-    </ClInclude>
-    <ClInclude Include="..\..\..\SRC\material\uniaxial\Concrete01WithSITC.h">
-      <Filter>uniaxial</Filter>
-    </ClInclude>
-    <ClInclude Include="..\..\..\SRC\material\uniaxial\Concrete02.h">
-      <Filter>uniaxial</Filter>
-    </ClInclude>
-    <ClInclude Include="..\..\..\SRC\material\uniaxial\Concrete02Thermal.h">
-      <Filter>uniaxial</Filter>
-    </ClInclude>
-    <ClInclude Include="..\..\..\SRC\material\uniaxial\Concrete04.h">
-      <Filter>uniaxial</Filter>
-    </ClInclude>
-    <ClInclude Include="..\..\..\SRC\material\uniaxial\Concrete06.h">
-      <Filter>uniaxial</Filter>
-    </ClInclude>
-    <ClInclude Include="..\..\..\SRC\material\uniaxial\Concrete07.h">
-      <Filter>uniaxial</Filter>
-    </ClInclude>
-    <ClInclude Include="..\..\..\SRC\material\uniaxial\ConcreteD.h">
-      <Filter>uniaxial</Filter>
-    </ClInclude>
-    <ClInclude Include="..\..\..\SRC\material\uniaxial\ConcreteSakaiKawashima.h">
-      <Filter>uniaxial</Filter>
-    </ClInclude>
-    <ClInclude Include="..\..\..\SRC\material\uniaxial\ConcretewBeta.h">
-      <Filter>uniaxial</Filter>
-    </ClInclude>
-    <ClInclude Include="..\..\..\SRC\material\uniaxial\ConfinedConcrete01.h">
-      <Filter>uniaxial</Filter>
-    </ClInclude>
-    <ClInclude Include="..\..\..\SRC\material\uniaxial\CubicSpline.h">
-      <Filter>uniaxial</Filter>
-    </ClInclude>
-    <ClInclude Include="..\..\..\SRC\material\uniaxial\DrainMaterial.h">
-      <Filter>uniaxial</Filter>
-    </ClInclude>
-    <ClInclude Include="..\..\..\SRC\material\uniaxial\ECC01.h">
-      <Filter>uniaxial</Filter>
-    </ClInclude>
-    <ClInclude Include="..\..\..\SRC\material\uniaxial\ENTMaterial.h">
-      <Filter>uniaxial</Filter>
-    </ClInclude>
-    <ClInclude Include="..\..\..\SRC\material\uniaxial\EPPGapMaterial.h">
-      <Filter>uniaxial</Filter>
-    </ClInclude>
-    <ClInclude Include="..\..\..\SRC\material\uniaxial\Elastic2Material.h">
-      <Filter>uniaxial</Filter>
-    </ClInclude>
-    <ClInclude Include="..\..\..\SRC\material\uniaxial\ElasticBilin.h">
-      <Filter>uniaxial</Filter>
-    </ClInclude>
-    <ClInclude Include="..\..\..\SRC\material\uniaxial\ElasticMaterial.h">
-      <Filter>uniaxial</Filter>
-    </ClInclude>
-    <ClInclude Include="..\..\..\SRC\material\uniaxial\ElasticMultiLinear.h">
-      <Filter>uniaxial</Filter>
-    </ClInclude>
-    <ClInclude Include="..\..\..\SRC\material\uniaxial\ElasticPPMaterial.h">
-      <Filter>uniaxial</Filter>
-    </ClInclude>
-    <ClInclude Include="..\..\..\SRC\material\uniaxial\FRPConfinedConcrete.h">
-      <Filter>uniaxial</Filter>
-    </ClInclude>
-    <ClInclude Include="..\..\..\SRC\material\uniaxial\FatigueMaterial.h">
-      <Filter>uniaxial</Filter>
-    </ClInclude>
-    <ClInclude Include="..\..\..\SRC\material\uniaxial\FedeasMaterial.h">
-      <Filter>uniaxial</Filter>
-    </ClInclude>
-    <ClInclude Include="..\..\..\SRC\material\uniaxial\HardeningMaterial.h">
-      <Filter>uniaxial</Filter>
-    </ClInclude>
-    <ClInclude Include="..\..\..\SRC\material\uniaxial\HookGap.h">
-      <Filter>uniaxial</Filter>
-    </ClInclude>
-    <ClInclude Include="..\..\..\SRC\material\uniaxial\HyperbolicGapMaterial.h">
-      <Filter>uniaxial</Filter>
-    </ClInclude>
-    <ClInclude Include="..\..\..\SRC\material\uniaxial\HystereticMaterial.h">
-      <Filter>uniaxial</Filter>
-    </ClInclude>
-    <ClInclude Include="..\..\..\SRC\material\uniaxial\ImpactMaterial.h">
-      <Filter>uniaxial</Filter>
-    </ClInclude>
-    <ClInclude Include="..\..\..\SRC\material\uniaxial\InitStrainMaterial.h">
-      <Filter>uniaxial</Filter>
-    </ClInclude>
-    <ClInclude Include="..\..\..\SRC\material\uniaxial\InitStressMaterial.h">
-      <Filter>uniaxial</Filter>
-    </ClInclude>
-    <ClInclude Include="..\..\..\SRC\material\uniaxial\KikuchiAikenHDR.h">
-      <Filter>uniaxial</Filter>
-    </ClInclude>
-    <ClInclude Include="..\..\..\SRC\material\uniaxial\KikuchiAikenLRB.h">
-      <Filter>uniaxial</Filter>
-    </ClInclude>
-    <ClInclude Include="..\..\..\SRC\material\uniaxial\Maxwell.h">
-      <Filter>uniaxial</Filter>
-    </ClInclude>
-    <ClInclude Include="..\..\..\Src\material\uniaxial\MinMaxMaterial.h">
-      <Filter>uniaxial</Filter>
-    </ClInclude>
-    <ClInclude Include="..\..\..\SRC\material\uniaxial\ModIMKPeakOriented.h">
-      <Filter>uniaxial</Filter>
-    </ClInclude>
-    <ClInclude Include="..\..\..\SRC\material\uniaxial\ModIMKPeakOriented02.h">
-      <Filter>uniaxial</Filter>
-    </ClInclude>
-    <ClInclude Include="..\..\..\SRC\material\uniaxial\ModIMKPinching.h">
-      <Filter>uniaxial</Filter>
-    </ClInclude>
-    <ClInclude Include="..\..\..\SRC\material\uniaxial\ModIMKPinching02.h">
-      <Filter>uniaxial</Filter>
-    </ClInclude>
-    <ClInclude Include="..\..\..\SRC\material\uniaxial\MultiLinear.h">
-      <Filter>uniaxial</Filter>
-    </ClInclude>
-    <ClInclude Include="..\..\..\SRC\material\uniaxial\NewUniaxialMaterial.h">
-      <Filter>uniaxial</Filter>
-    </ClInclude>
-    <ClInclude Include="..\..\..\SRC\material\uniaxial\OriginCentered.h">
-      <Filter>uniaxial</Filter>
-    </ClInclude>
-    <ClInclude Include="..\..\..\SRC\material\uniaxial\ParallelMaterial.h">
-      <Filter>uniaxial</Filter>
-    </ClInclude>
-    <ClInclude Include="..\..\..\SRC\material\uniaxial\PathIndependentMaterial.h">
-      <Filter>uniaxial</Filter>
-    </ClInclude>
-    <ClInclude Include="..\..\..\SRC\material\uniaxial\Pinching4Material.h">
-      <Filter>uniaxial</Filter>
-    </ClInclude>
-    <ClInclude Include="..\..\..\SRC\material\uniaxial\RambergOsgoodSteel.h">
-      <Filter>uniaxial</Filter>
-    </ClInclude>
-    <ClInclude Include="..\..\..\SRC\material\uniaxial\ReinforcingSteel.h">
-      <Filter>uniaxial</Filter>
-    </ClInclude>
-    <ClInclude Include="..\..\..\SRC\material\uniaxial\ResilienceLow.h">
-      <Filter>uniaxial</Filter>
-    </ClInclude>
-    <ClInclude Include="..\..\..\SRC\material\uniaxial\ResilienceMaterialHR.h">
-      <Filter>uniaxial</Filter>
-    </ClInclude>
-    <ClInclude Include="..\..\..\SRC\material\uniaxial\SAWSMaterial.h">
-      <Filter>uniaxial</Filter>
-    </ClInclude>
-    <ClInclude Include="..\..\..\SRC\material\uniaxial\SelfCenteringMaterial.h">
-      <Filter>uniaxial</Filter>
-    </ClInclude>
-    <ClInclude Include="..\..\..\SRC\material\uniaxial\SeriesMaterial.h">
-      <Filter>uniaxial</Filter>
-    </ClInclude>
-    <ClInclude Include="..\..\..\SRC\material\uniaxial\ShearPanelMaterial.h">
-      <Filter>uniaxial</Filter>
-    </ClInclude>
-    <ClInclude Include="..\..\..\SRC\material\uniaxial\SimpleFractureMaterial.h">
-      <Filter>uniaxial</Filter>
-    </ClInclude>
-    <ClInclude Include="..\..\..\SRC\material\uniaxial\SmoothPSConcrete.h">
-      <Filter>uniaxial</Filter>
-    </ClInclude>
-    <ClInclude Include="..\..\..\SRC\material\uniaxial\Steel01.h">
-      <Filter>uniaxial</Filter>
-    </ClInclude>
-    <ClInclude Include="..\..\..\SRC\material\uniaxial\Steel01Thermal.h">
-      <Filter>uniaxial</Filter>
-    </ClInclude>
-    <ClInclude Include="..\..\..\SRC\material\uniaxial\Steel02.h">
-      <Filter>uniaxial</Filter>
-    </ClInclude>
-    <ClInclude Include="..\..\..\SRC\material\uniaxial\Steel02Thermal.h">
-      <Filter>uniaxial</Filter>
-    </ClInclude>
-    <ClInclude Include="..\..\..\SRC\material\uniaxial\Steel03.h">
-      <Filter>uniaxial</Filter>
-    </ClInclude>
-    <ClInclude Include="..\..\..\SRC\material\uniaxial\Steel2.h">
-      <Filter>uniaxial</Filter>
-    </ClInclude>
-    <ClInclude Include="..\..\..\SRC\material\uniaxial\SteelBRB.h">
-      <Filter>uniaxial</Filter>
-    </ClInclude>
-    <ClInclude Include="..\..\..\SRC\material\uniaxial\SteelMP.h">
-      <Filter>uniaxial</Filter>
-    </ClInclude>
-    <ClInclude Include="..\..\..\SRC\material\uniaxial\TriMatrix.h">
-      <Filter>uniaxial</Filter>
-    </ClInclude>
-    <ClInclude Include="..\..\..\SRC\material\uniaxial\UniaxialJ2Plasticity.h">
-      <Filter>uniaxial</Filter>
-    </ClInclude>
-    <ClInclude Include="..\..\..\SRC\material\uniaxial\UniaxialMaterial.h">
-      <Filter>uniaxial</Filter>
-    </ClInclude>
-    <ClInclude Include="..\..\..\SRC\material\uniaxial\ViscousDamper.h">
-      <Filter>uniaxial</Filter>
-    </ClInclude>
-    <ClInclude Include="..\..\..\SRC\material\uniaxial\ViscousMaterial.h">
-      <Filter>uniaxial</Filter>
-    </ClInclude>
-    <ClInclude Include="..\..\..\SRC\material\uniaxial\WrapperUniaxialMaterial.h">
-      <Filter>uniaxial</Filter>
-    </ClInclude>
-    <ClInclude Include="..\..\..\SRC\material\uniaxial\pyUCLA.h">
-      <Filter>uniaxial</Filter>
-    </ClInclude>
-    <ClInclude Include="..\..\..\SRC\material\uniaxial\fedeas\FedeasBond1Material.h">
-      <Filter>uniaxial\fedeas</Filter>
-    </ClInclude>
-    <ClInclude Include="..\..\..\SRC\material\uniaxial\fedeas\FedeasBond2Material.h">
-      <Filter>uniaxial\fedeas</Filter>
-    </ClInclude>
-    <ClInclude Include="..\..\..\SRC\material\uniaxial\fedeas\FedeasConcr1Material.h">
-      <Filter>uniaxial\fedeas</Filter>
-    </ClInclude>
-    <ClInclude Include="..\..\..\SRC\material\uniaxial\fedeas\FedeasConcr2Material.h">
-      <Filter>uniaxial\fedeas</Filter>
-    </ClInclude>
-    <ClInclude Include="..\..\..\SRC\material\uniaxial\fedeas\FedeasConcr3Material.h">
-      <Filter>uniaxial\fedeas</Filter>
-    </ClInclude>
-    <ClInclude Include="..\..\..\SRC\material\uniaxial\fedeas\FedeasHardeningMaterial.h">
-      <Filter>uniaxial\fedeas</Filter>
-    </ClInclude>
-    <ClInclude Include="..\..\..\SRC\material\uniaxial\fedeas\FedeasHyster1Material.h">
-      <Filter>uniaxial\fedeas</Filter>
-    </ClInclude>
-    <ClInclude Include="..\..\..\SRC\material\uniaxial\fedeas\FedeasHyster2Material.h">
-      <Filter>uniaxial\fedeas</Filter>
-    </ClInclude>
-    <ClInclude Include="..\..\..\SRC\material\uniaxial\fedeas\FedeasSteel1Material.h">
-      <Filter>uniaxial\fedeas</Filter>
-    </ClInclude>
-    <ClInclude Include="..\..\..\SRC\material\uniaxial\fedeas\FedeasSteel2Material.h">
-      <Filter>uniaxial\fedeas</Filter>
-    </ClInclude>
-    <ClInclude Include="..\..\..\SRC\material\uniaxial\drain\DrainBilinearMaterial.h">
-      <Filter>uniaxial\drain</Filter>
-    </ClInclude>
-    <ClInclude Include="..\..\..\SRC\material\uniaxial\drain\DrainClough1Material.h">
-      <Filter>uniaxial\drain</Filter>
-    </ClInclude>
-    <ClInclude Include="..\..\..\SRC\material\uniaxial\drain\DrainClough2Material.h">
-      <Filter>uniaxial\drain</Filter>
-    </ClInclude>
-    <ClInclude Include="..\..\..\SRC\material\uniaxial\drain\DrainHardeningMaterial.h">
-      <Filter>uniaxial\drain</Filter>
-    </ClInclude>
-    <ClInclude Include="..\..\..\SRC\material\uniaxial\drain\DrainPinch1Material.h">
-      <Filter>uniaxial\drain</Filter>
-    </ClInclude>
-    <ClInclude Include="..\..\..\SRC\material\uniaxial\PY\PyLiq1.h">
-      <Filter>uniaxial\py_tz_qz</Filter>
-    </ClInclude>
-    <ClInclude Include="..\..\..\Src\material\uniaxial\Py\PySimple1.h">
-      <Filter>uniaxial\py_tz_qz</Filter>
-    </ClInclude>
-    <ClInclude Include="..\..\..\SRC\material\uniaxial\PY\PySimple1Gen.h">
-      <Filter>uniaxial\py_tz_qz</Filter>
-    </ClInclude>
-    <ClInclude Include="..\..\..\SRC\material\uniaxial\PY\PySimple2.h">
-      <Filter>uniaxial\py_tz_qz</Filter>
-    </ClInclude>
-    <ClInclude Include="..\..\..\Src\material\uniaxial\Py\QzSimple1.h">
-      <Filter>uniaxial\py_tz_qz</Filter>
-    </ClInclude>
-    <ClInclude Include="..\..\..\SRC\material\uniaxial\PY\QzSimple2.h">
-      <Filter>uniaxial\py_tz_qz</Filter>
-    </ClInclude>
-    <ClInclude Include="..\..\..\SRC\material\uniaxial\PY\ShallowFoundationGen.h">
-      <Filter>uniaxial\py_tz_qz</Filter>
-    </ClInclude>
-    <ClInclude Include="..\..\..\SRC\material\uniaxial\PY\TzLiq1.h">
-      <Filter>uniaxial\py_tz_qz</Filter>
-    </ClInclude>
-    <ClInclude Include="..\..\..\Src\material\uniaxial\Py\TzSimple1.h">
-      <Filter>uniaxial\py_tz_qz</Filter>
-    </ClInclude>
-    <ClInclude Include="..\..\..\SRC\material\uniaxial\PY\TzSimple1Gen.h">
-      <Filter>uniaxial\py_tz_qz</Filter>
-    </ClInclude>
-    <ClInclude Include="..\..\..\SRC\material\uniaxial\PY\TzSimple2.h">
-      <Filter>uniaxial\py_tz_qz</Filter>
-    </ClInclude>
-    <ClInclude Include="..\..\..\SRC\material\uniaxial\snap\Bilinear.h">
-      <Filter>uniaxial\snap</Filter>
-    </ClInclude>
-    <ClInclude Include="..\..\..\SRC\material\uniaxial\snap\Clough.h">
-      <Filter>uniaxial\snap</Filter>
-    </ClInclude>
-    <ClInclude Include="..\..\..\SRC\material\uniaxial\snap\CloughDamage.h">
-      <Filter>uniaxial\snap</Filter>
-    </ClInclude>
-    <ClInclude Include="..\..\..\SRC\material\uniaxial\snap\CloughHenry.h">
-      <Filter>uniaxial\snap</Filter>
-    </ClInclude>
-    <ClInclude Include="..\..\..\SRC\material\uniaxial\snap\Pinching.h">
-      <Filter>uniaxial\snap</Filter>
-    </ClInclude>
-    <ClInclude Include="..\..\..\SRC\material\uniaxial\snap\PinchingDamage.h">
-      <Filter>uniaxial\snap</Filter>
-    </ClInclude>
-    <ClInclude Include="..\..\..\SRC\material\uniaxial\limitState\limitCurve\AxialCurve.h">
-      <Filter>uniaxial\LimitState</Filter>
-    </ClInclude>
-    <ClInclude Include="..\..\..\SRC\material\uniaxial\limitState\limitCurve\LimitCurve.h">
-      <Filter>uniaxial\LimitState</Filter>
-    </ClInclude>
-    <ClInclude Include="..\..\..\SRC\material\uniaxial\limitState\LimitStateMaterial.h">
-      <Filter>uniaxial\LimitState</Filter>
-    </ClInclude>
-    <ClInclude Include="..\..\..\SRC\material\uniaxial\limitState\limitCurve\RotationShearCurve.h">
-      <Filter>uniaxial\LimitState</Filter>
-    </ClInclude>
-    <ClInclude Include="..\..\..\SRC\material\uniaxial\limitState\limitCurve\ShearCurve.h">
-      <Filter>uniaxial\LimitState</Filter>
-    </ClInclude>
-    <ClInclude Include="..\..\..\SRC\material\uniaxial\limitState\limitCurve\ThreePointCurve.h">
-      <Filter>uniaxial\LimitState</Filter>
-    </ClInclude>
-    <ClInclude Include="..\..\..\SRC\material\uniaxial\limitState\limitCurve\WrapperLimitCurve.h">
-      <Filter>uniaxial\LimitState</Filter>
-    </ClInclude>
-    <ClInclude Include="..\..\..\SRC\material\uniaxial\backbone\ArctangentBackbone.h">
-      <Filter>uniaxial\backbone</Filter>
-    </ClInclude>
-    <ClInclude Include="..\..\..\SRC\material\uniaxial\backbone\HystereticBackbone.h">
-      <Filter>uniaxial\backbone</Filter>
-    </ClInclude>
-    <ClInclude Include="..\..\..\SRC\material\uniaxial\backbone\ManderBackbone.h">
-      <Filter>uniaxial\backbone</Filter>
-    </ClInclude>
-    <ClInclude Include="..\..\..\SRC\material\uniaxial\backbone\RaynorBackbone.h">
-      <Filter>uniaxial\backbone</Filter>
-    </ClInclude>
-    <ClInclude Include="..\..\..\SRC\material\uniaxial\backbone\ReeseSandBackbone.h">
-      <Filter>uniaxial\backbone</Filter>
-    </ClInclude>
-    <ClInclude Include="..\..\..\SRC\material\uniaxial\backbone\ReeseSoftClayBackbone.h">
-      <Filter>uniaxial\backbone</Filter>
-    </ClInclude>
-    <ClInclude Include="..\..\..\SRC\material\uniaxial\backbone\ReeseStiffClayBelowWS.h">
-      <Filter>uniaxial\backbone</Filter>
-    </ClInclude>
-    <ClInclude Include="..\..\..\SRC\material\uniaxial\backbone\TrilinearBackbone.h">
-      <Filter>uniaxial\backbone</Filter>
-    </ClInclude>
-    <ClInclude Include="..\..\..\SRC\material\uniaxial\DowelType.h">
-      <Filter>uniaxial</Filter>
-    </ClInclude>
-    <ClInclude Include="..\..\..\SRC\material\uniaxial\DuctileFracture.h">
-      <Filter>uniaxial</Filter>
-    </ClInclude>
-    <ClInclude Include="..\..\..\SRC\material\nD\AcousticMedium.h">
-      <Filter>nD</Filter>
-    </ClInclude>
-    <ClInclude Include="..\..\..\SRC\material\nD\CapPlasticity.h">
-      <Filter>nD</Filter>
-    </ClInclude>
-    <ClInclude Include="..\..\..\SRC\material\nD\ConcreteS.h">
-      <Filter>nD</Filter>
-    </ClInclude>
-    <ClInclude Include="..\..\..\SRC\material\nD\CycLiqCP.h">
-      <Filter>nD</Filter>
-    </ClInclude>
-    <ClInclude Include="..\..\..\SRC\material\nD\CycLiqCP3D.h">
-      <Filter>nD</Filter>
-    </ClInclude>
-    <ClInclude Include="..\..\..\SRC\material\nD\CycLiqCPPlaneStrain.h">
-      <Filter>nD</Filter>
-    </ClInclude>
-    <ClInclude Include="..\..\..\SRC\material\nD\CycLiqCPSP.h">
-      <Filter>nD</Filter>
-    </ClInclude>
-    <ClInclude Include="..\..\..\SRC\material\nD\CycLiqCPSP3D.h">
-      <Filter>nD</Filter>
-    </ClInclude>
-    <ClInclude Include="..\..\..\SRC\material\nD\CycLiqCPSPPlaneStrain.h">
-      <Filter>nD</Filter>
-    </ClInclude>
-    <ClInclude Include="..\..\..\SRC\material\nD\ElasticOrthotropicMaterial.h">
-      <Filter>nD</Filter>
-    </ClInclude>
-    <ClInclude Include="..\..\..\SRC\material\nD\ElasticOrthotropicThreeDimensional.h">
-      <Filter>nD</Filter>
-    </ClInclude>
-    <ClInclude Include="..\..\..\SRC\material\nD\InitStressNDMaterial.h">
-      <Filter>nD</Filter>
-    </ClInclude>
-    <ClInclude Include="..\..\..\SRC\material\nD\LinearCap.h">
-      <Filter>nD</Filter>
-    </ClInclude>
-    <ClInclude Include="..\..\..\SRC\material\nD\NDMaterial.h">
-      <Filter>nD</Filter>
-    </ClInclude>
-    <ClInclude Include="..\..\..\SRC\material\nD\SimplifiedJ2.h">
-      <Filter>nD</Filter>
-    </ClInclude>
-    <ClInclude Include="..\..\..\SRC\material\nD\ASDConcrete3DMaterial.h">
-      <Filter>nD</Filter>
-    </ClInclude>
-    <ClInclude Include="..\..\..\SRC\material\nD\WrapperNDMaterial.h">
-      <Filter>nD</Filter>
-    </ClInclude>
-    <ClInclude Include="..\..\..\SRC\material\nD\ElasticIsotropicAxiSymm.h">
-      <Filter>nD\elasticIsotropic</Filter>
-    </ClInclude>
-    <ClInclude Include="..\..\..\SRC\material\nD\ElasticIsotropicBeamFiber.h">
-      <Filter>nD\elasticIsotropic</Filter>
-    </ClInclude>
-    <ClInclude Include="..\..\..\SRC\material\nD\ElasticIsotropicMaterial.h">
-      <Filter>nD\elasticIsotropic</Filter>
-    </ClInclude>
-    <ClInclude Include="..\..\..\SRC\material\nD\ElasticIsotropicPlaneStrain2D.h">
-      <Filter>nD\elasticIsotropic</Filter>
-    </ClInclude>
-    <ClInclude Include="..\..\..\SRC\material\nD\ElasticIsotropicPlaneStress2D.h">
-      <Filter>nD\elasticIsotropic</Filter>
-    </ClInclude>
-    <ClInclude Include="..\..\..\SRC\material\nD\ElasticIsotropicPlateFiber.h">
-      <Filter>nD\elasticIsotropic</Filter>
-    </ClInclude>
-    <ClInclude Include="..\..\..\SRC\material\nD\ElasticIsotropicThreeDimensional.h">
-      <Filter>nD\elasticIsotropic</Filter>
-    </ClInclude>
-    <ClInclude Include="..\..\..\SRC\material\nD\J2AxiSymm.h">
-      <Filter>nD\j2Plasticity</Filter>
-    </ClInclude>
-    <ClInclude Include="..\..\..\SRC\material\nD\J2PlaneStrain.h">
-      <Filter>nD\j2Plasticity</Filter>
-    </ClInclude>
-    <ClInclude Include="..\..\..\SRC\material\nD\J2PlaneStress.h">
-      <Filter>nD\j2Plasticity</Filter>
-    </ClInclude>
-    <ClInclude Include="..\..\..\SRC\material\nD\J2Plasticity.h">
-      <Filter>nD\j2Plasticity</Filter>
-    </ClInclude>
-    <ClInclude Include="..\..\..\SRC\material\nD\J2PlateFiber.h">
-      <Filter>nD\j2Plasticity</Filter>
-    </ClInclude>
-    <ClInclude Include="..\..\..\SRC\material\nD\J2ThreeDimensional.h">
-      <Filter>nD\j2Plasticity</Filter>
-    </ClInclude>
-    <ClInclude Include="..\..\..\SRC\material\nD\soil\FluidSolidPorousMaterial.h">
-      <Filter>nD\soilModels</Filter>
-    </ClInclude>
-    <ClInclude Include="..\..\..\SRC\material\nD\soil\MultiYieldSurface.h">
-      <Filter>nD\soilModels</Filter>
-    </ClInclude>
-    <ClInclude Include="..\..\..\SRC\material\nD\soil\MultiYieldSurfaceClay.h">
-      <Filter>nD\soilModels</Filter>
-    </ClInclude>
-    <ClInclude Include="..\..\..\SRC\material\nD\soil\PressureDependMultiYield.h">
-      <Filter>nD\soilModels</Filter>
-    </ClInclude>
-    <ClInclude Include="..\..\..\SRC\material\nD\soil\PressureDependMultiYield02.h">
-      <Filter>nD\soilModels</Filter>
-    </ClInclude>
-    <ClInclude Include="..\..\..\SRC\material\nD\soil\PressureIndependMultiYield.h">
-      <Filter>nD\soilModels</Filter>
-    </ClInclude>
-    <ClInclude Include="..\..\..\SRC\material\nD\soil\T2Vector.h">
-      <Filter>nD\soilModels</Filter>
-    </ClInclude>
-    <ClInclude Include="..\..\..\SRC\material\nD\BeamFiberMaterial.h">
-      <Filter>nD\wrappers</Filter>
-    </ClInclude>
-    <ClInclude Include="..\..\..\SRC\material\nD\OrthotropicMaterial.h">
-      <Filter>nD\wrappers</Filter>
-    </ClInclude>
-    <ClInclude Include="..\..\..\SRC\material\nD\Series3DMaterial.h">
-      <Filter>nD\wrappers</Filter>
-    </ClInclude>
-    <ClInclude Include="..\..\..\SRC\material\nD\PlaneStrainMaterial.h">
-      <Filter>nD\wrappers</Filter>
-    </ClInclude>
-    <ClInclude Include="..\..\..\SRC\material\nD\PlaneStressMaterial.h">
-      <Filter>nD\wrappers</Filter>
-    </ClInclude>
-    <ClInclude Include="..\..\..\SRC\material\nD\PlateFiberMaterial.h">
-      <Filter>nD\wrappers</Filter>
-    </ClInclude>
-    <ClInclude Include="..\..\..\SRC\material\nD\feap\FeapMaterial01.h">
-      <Filter>nD\feap</Filter>
-    </ClInclude>
-    <ClInclude Include="..\..\..\SRC\material\nD\feap\FeapMaterial02.h">
-      <Filter>nD\feap</Filter>
-    </ClInclude>
-    <ClInclude Include="..\..\..\SRC\material\nD\feap\FeapMaterial03.h">
-      <Filter>nD\feap</Filter>
-    </ClInclude>
-    <ClInclude Include="..\..\..\SRC\material\nD\cyclicSoil\MultiaxialCyclicPlasticity.h">
-      <Filter>nD\cyclicSoil</Filter>
-    </ClInclude>
-    <ClInclude Include="..\..\..\SRC\material\nD\cyclicSoil\MultiaxialCyclicPlasticity3D.h">
-      <Filter>nD\cyclicSoil</Filter>
-    </ClInclude>
-    <ClInclude Include="..\..\..\SRC\material\nD\cyclicSoil\MultiaxialCyclicPlasticityAxiSymm.h">
-      <Filter>nD\cyclicSoil</Filter>
-    </ClInclude>
-    <ClInclude Include="..\..\..\SRC\material\nD\cyclicSoil\MultiaxialCyclicPlasticityPlaneStrain.h">
-      <Filter>nD\cyclicSoil</Filter>
-    </ClInclude>
-    <ClInclude Include="..\..\..\SRC\material\nD\reinforcedConcretePlaneStress\ConcreteL01.h">
-      <Filter>nD\reinforcedConcretePlaneStress</Filter>
-    </ClInclude>
-    <ClInclude Include="..\..\..\SRC\material\nD\reinforcedConcretePlaneStress\ConcreteZ01.h">
-      <Filter>nD\reinforcedConcretePlaneStress</Filter>
-    </ClInclude>
-    <ClInclude Include="..\..\..\SRC\material\nD\reinforcedConcretePlaneStress\FAFourSteelPCPlaneStress.h">
-      <Filter>nD\reinforcedConcretePlaneStress</Filter>
-    </ClInclude>
-    <ClInclude Include="..\..\..\SRC\material\nD\reinforcedConcretePlaneStress\FAFourSteelRCPlaneStress.h">
-      <Filter>nD\reinforcedConcretePlaneStress</Filter>
-    </ClInclude>
-    <ClInclude Include="..\..\..\SRC\material\nD\reinforcedConcretePlaneStress\FAPrestressedConcretePlaneStress.h">
-      <Filter>nD\reinforcedConcretePlaneStress</Filter>
-    </ClInclude>
-    <ClInclude Include="..\..\..\SRC\material\nD\reinforcedConcretePlaneStress\FAReinforcedConcretePlaneStress.h">
-      <Filter>nD\reinforcedConcretePlaneStress</Filter>
-    </ClInclude>
-    <ClInclude Include="..\..\..\SRC\material\nD\reinforcedConcretePlaneStress\PrestressedConcretePlaneStress.h">
-      <Filter>nD\reinforcedConcretePlaneStress</Filter>
-    </ClInclude>
-    <ClInclude Include="..\..\..\SRC\material\nD\reinforcedConcretePlaneStress\RAFourSteelPCPlaneStress.h">
-      <Filter>nD\reinforcedConcretePlaneStress</Filter>
-    </ClInclude>
-    <ClInclude Include="..\..\..\SRC\material\nD\reinforcedConcretePlaneStress\RAFourSteelRCPlaneStress.h">
-      <Filter>nD\reinforcedConcretePlaneStress</Filter>
-    </ClInclude>
-    <ClInclude Include="..\..\..\SRC\material\nD\reinforcedConcretePlaneStress\ReinforcedConcretePlaneStress.h">
-      <Filter>nD\reinforcedConcretePlaneStress</Filter>
-    </ClInclude>
-    <ClInclude Include="..\..\..\SRC\material\nD\reinforcedConcretePlaneStress\SteelZ01.h">
-      <Filter>nD\reinforcedConcretePlaneStress</Filter>
-    </ClInclude>
-    <ClInclude Include="..\..\..\SRC\material\nD\reinforcedConcretePlaneStress\TendonL01.h">
-      <Filter>nD\reinforcedConcretePlaneStress</Filter>
-    </ClInclude>
-    <ClInclude Include="..\..\..\Src\material\section\Bidirectional.h">
-      <Filter>section</Filter>
-    </ClInclude>
-    <ClInclude Include="..\..\..\SRC\material\section\ElasticMembranePlateSection.h">
-      <Filter>section</Filter>
-    </ClInclude>
-    <ClInclude Include="..\..\..\SRC\material\section\ElasticPlateSection.h">
-      <Filter>section</Filter>
-    </ClInclude>
-    <ClInclude Include="..\..\..\SRC\material\section\ElasticSection2d.h">
-      <Filter>section</Filter>
-    </ClInclude>
-    <ClInclude Include="..\..\..\SRC\material\section\ElasticSection3d.h">
-      <Filter>section</Filter>
-    </ClInclude>
-    <ClInclude Include="..\..\..\SRC\material\section\ElasticShearSection2d.h">
-      <Filter>section</Filter>
-    </ClInclude>
-    <ClInclude Include="..\..\..\SRC\material\section\ElasticShearSection3d.h">
-      <Filter>section</Filter>
-    </ClInclude>
-    <ClInclude Include="..\..\..\SRC\material\section\ElasticTubeSection3d.h">
-      <Filter>section</Filter>
-    </ClInclude>
-    <ClInclude Include="..\..\..\SRC\material\section\FiberSection2d.h">
-      <Filter>section</Filter>
-    </ClInclude>
-    <ClInclude Include="..\..\..\SRC\material\section\FiberSection2dThermal.h">
-      <Filter>section</Filter>
-    </ClInclude>
-    <ClInclude Include="..\..\..\SRC\material\section\FiberSection3d.h">
-      <Filter>section</Filter>
-    </ClInclude>
-    <ClInclude Include="..\..\..\SRC\material\section\FiberSectionGJ.h">
-      <Filter>section</Filter>
-    </ClInclude>
-    <ClInclude Include="..\..\..\SRC\material\section\GenericSection1d.h">
-      <Filter>section</Filter>
-    </ClInclude>
-    <ClInclude Include="..\..\..\SRC\material\section\Isolator2spring.h">
-      <Filter>section</Filter>
-    </ClInclude>
-    <ClInclude Include="..\..\..\SRC\material\section\LayeredShellFiberSection.h">
-      <Filter>section</Filter>
-    </ClInclude>
-    <ClInclude Include="..\..\..\SRC\material\section\MembranePlateFiberSection.h">
-      <Filter>section</Filter>
-    </ClInclude>
-    <ClInclude Include="..\..\..\SRC\material\section\NDFiberSection2d.h">
-      <Filter>section</Filter>
-    </ClInclude>
-    <ClInclude Include="..\..\..\SRC\material\section\NDFiberSection3d.h">
-      <Filter>section</Filter>
-    </ClInclude>
-    <ClInclude Include="..\..\..\SRC\material\section\ParallelSection.h">
-      <Filter>section</Filter>
-    </ClInclude>
-    <ClInclude Include="..\..\..\SRC\material\section\SectionAggregator.h">
-      <Filter>section</Filter>
-    </ClInclude>
-    <ClInclude Include="..\..\..\SRC\material\section\SectionForceDeformation.h">
-      <Filter>section</Filter>
-    </ClInclude>
-    <ClInclude Include="..\..\..\SRC\material\section\repres\cell\Cell.h">
-      <Filter>section\repres\cell</Filter>
-    </ClInclude>
-    <ClInclude Include="..\..\..\SRC\material\section\repres\cell\CircSectionCell.h">
-      <Filter>section\repres\cell</Filter>
-    </ClInclude>
-    <ClInclude Include="..\..\..\SRC\material\section\repres\cell\QuadCell.h">
-      <Filter>section\repres\cell</Filter>
-    </ClInclude>
-    <ClInclude Include="..\..\..\SRC\material\section\repres\patch\CircPatch.h">
-      <Filter>section\repres\patch</Filter>
-    </ClInclude>
-    <ClInclude Include="..\..\..\SRC\material\section\repres\patch\Patch.h">
-      <Filter>section\repres\patch</Filter>
-    </ClInclude>
-    <ClInclude Include="..\..\..\SRC\material\section\repres\patch\QuadPatch.h">
-      <Filter>section\repres\patch</Filter>
-    </ClInclude>
-    <ClInclude Include="..\..\..\SRC\material\section\repres\reinfBar\ReinfBar.h">
-      <Filter>section\repres\reinfBar</Filter>
-    </ClInclude>
-    <ClInclude Include="..\..\..\SRC\material\section\repres\reinfLayer\CircReinfLayer.h">
-      <Filter>section\repres\reinfLayer</Filter>
-    </ClInclude>
-    <ClInclude Include="..\..\..\SRC\material\section\repres\reinfLayer\ReinfLayer.h">
-      <Filter>section\repres\reinfLayer</Filter>
-    </ClInclude>
-    <ClInclude Include="..\..\..\SRC\material\section\repres\reinfLayer\StraightReinfLayer.h">
-      <Filter>section\repres\reinfLayer</Filter>
-    </ClInclude>
-    <ClInclude Include="..\..\..\SRC\material\section\repres\section\FiberSectionRepr.h">
-      <Filter>section\repres\sect</Filter>
-    </ClInclude>
-    <ClInclude Include="..\..\..\SRC\material\section\repres\section\SectionRepres.h">
-      <Filter>section\repres\sect</Filter>
-    </ClInclude>
-    <ClInclude Include="..\..\..\SRC\material\section\fiber\Fiber.h">
-      <Filter>section\fiber</Filter>
-    </ClInclude>
-    <ClInclude Include="..\..\..\SRC\material\section\fiber\UniaxialFiber2d.h">
-      <Filter>section\fiber</Filter>
-    </ClInclude>
-    <ClInclude Include="..\..\..\SRC\material\section\fiber\UniaxialFiber3d.h">
-      <Filter>section\fiber</Filter>
-    </ClInclude>
-    <ClInclude Include="..\..\..\SRC\material\section\yieldSurface\YS_Section2D01.h">
-      <Filter>section\ysSection</Filter>
-    </ClInclude>
-    <ClInclude Include="..\..\..\SRC\material\section\yieldSurface\YS_Section2D02.h">
-      <Filter>section\ysSection</Filter>
-    </ClInclude>
-    <ClInclude Include="..\..\..\SRC\material\section\yieldSurface\YieldSurfaceSection2d.h">
-      <Filter>section\ysSection</Filter>
-    </ClInclude>
-    <ClInclude Include="..\..\..\SRC\material\section\integration\RCSectionIntegration.h">
-      <Filter>section\integration</Filter>
-    </ClInclude>
-    <ClInclude Include="..\..\..\SRC\material\section\integration\RCTBeamSectionIntegration.h">
-      <Filter>section\integration</Filter>
-    </ClInclude>
-    <ClInclude Include="..\..\..\SRC\material\section\integration\SectionIntegration.h">
-      <Filter>section\integration</Filter>
-    </ClInclude>
-    <ClInclude Include="..\..\..\SRC\material\section\integration\WideFlangeSectionIntegration.h">
-      <Filter>section\integration</Filter>
-    </ClInclude>
-    <ClInclude Include="..\..\..\SRC\material\yieldSurface\yieldSurfaceBC\Attalla2D.h">
-      <Filter>yieldSurface\yieldSurfaceBC</Filter>
-    </ClInclude>
-    <ClInclude Include="..\..\..\SRC\material\yieldSurface\yieldSurfaceBC\ElTawil2D.h">
-      <Filter>yieldSurface\yieldSurfaceBC</Filter>
-    </ClInclude>
-    <ClInclude Include="..\..\..\SRC\material\yieldSurface\yieldSurfaceBC\ElTawil2DUnSym.h">
-      <Filter>yieldSurface\yieldSurfaceBC</Filter>
-    </ClInclude>
-    <ClInclude Include="..\..\..\SRC\material\yieldSurface\yieldSurfaceBC\Hajjar2D.h">
-      <Filter>yieldSurface\yieldSurfaceBC</Filter>
-    </ClInclude>
-    <ClInclude Include="..\..\..\SRC\material\yieldSurface\yieldSurfaceBC\NullYS2D.h">
-      <Filter>yieldSurface\yieldSurfaceBC</Filter>
-    </ClInclude>
-    <ClInclude Include="..\..\..\SRC\material\yieldSurface\yieldSurfaceBC\Orbison2D.h">
-      <Filter>yieldSurface\yieldSurfaceBC</Filter>
-    </ClInclude>
-    <ClInclude Include="..\..\..\SRC\material\yieldSurface\yieldSurfaceBC\YieldSurface_BC.h">
-      <Filter>yieldSurface\yieldSurfaceBC</Filter>
-    </ClInclude>
-    <ClInclude Include="..\..\..\SRC\material\yieldSurface\yieldSurfaceBC\YieldSurface_BC2D.h">
-      <Filter>yieldSurface\yieldSurfaceBC</Filter>
-    </ClInclude>
-    <ClInclude Include="..\..\..\SRC\material\yieldSurface\evolution\BkStressLimSurface2D.h">
-      <Filter>yieldSurface\evolution</Filter>
-    </ClInclude>
-    <ClInclude Include="..\..\..\SRC\material\yieldSurface\evolution\BoundingSurface2D.h">
-      <Filter>yieldSurface\evolution</Filter>
-    </ClInclude>
-    <ClInclude Include="..\..\..\SRC\material\yieldSurface\evolution\CombinedIsoKin2D01.h">
-      <Filter>yieldSurface\evolution</Filter>
-    </ClInclude>
-    <ClInclude Include="..\..\..\SRC\material\yieldSurface\evolution\CombinedIsoKin2D02.h">
-      <Filter>yieldSurface\evolution</Filter>
-    </ClInclude>
-    <ClInclude Include="..\..\..\SRC\material\yieldSurface\evolution\Isotropic2D01.h">
-      <Filter>yieldSurface\evolution</Filter>
-    </ClInclude>
-    <ClInclude Include="..\..\..\SRC\material\yieldSurface\evolution\Kinematic2D01.h">
-      <Filter>yieldSurface\evolution</Filter>
-    </ClInclude>
-    <ClInclude Include="..\..\..\SRC\material\yieldSurface\evolution\Kinematic2D02.h">
-      <Filter>yieldSurface\evolution</Filter>
-    </ClInclude>
-    <ClInclude Include="..\..\..\SRC\material\yieldSurface\evolution\NullEvolution.h">
-      <Filter>yieldSurface\evolution</Filter>
-    </ClInclude>
-    <ClInclude Include="..\..\..\SRC\material\yieldSurface\evolution\PeakOriented2D01.h">
-      <Filter>yieldSurface\evolution</Filter>
-    </ClInclude>
-    <ClInclude Include="..\..\..\SRC\material\yieldSurface\evolution\PeakOriented2D02.h">
-      <Filter>yieldSurface\evolution</Filter>
-    </ClInclude>
-    <ClInclude Include="..\..\..\SRC\material\yieldSurface\evolution\PlasticHardening2D.h">
-      <Filter>yieldSurface\evolution</Filter>
-    </ClInclude>
-    <ClInclude Include="..\..\..\SRC\material\yieldSurface\evolution\YS_Evolution.h">
-      <Filter>yieldSurface\evolution</Filter>
-    </ClInclude>
-    <ClInclude Include="..\..\..\SRC\material\yieldSurface\evolution\YS_Evolution2D.h">
-      <Filter>yieldSurface\evolution</Filter>
-    </ClInclude>
-    <ClInclude Include="..\..\..\SRC\material\yieldSurface\plasticHardeningMaterial\ExponReducing.h">
-      <Filter>yieldSurface\plasticHardening</Filter>
-    </ClInclude>
-    <ClInclude Include="..\..\..\SRC\material\yieldSurface\plasticHardeningMaterial\MultiLinearKp.h">
-      <Filter>yieldSurface\plasticHardening</Filter>
-    </ClInclude>
-    <ClInclude Include="..\..\..\SRC\material\yieldSurface\plasticHardeningMaterial\NullPlasticMaterial.h">
-      <Filter>yieldSurface\plasticHardening</Filter>
-    </ClInclude>
-    <ClInclude Include="..\..\..\SRC\material\yieldSurface\plasticHardeningMaterial\PlasticHardeningMaterial.h">
-      <Filter>yieldSurface\plasticHardening</Filter>
-    </ClInclude>
-    <ClInclude Include="..\..\..\SRC\material\Material.h" />
-    <ClInclude Include="..\..\..\SRC\material\uniaxial\ConcreteCM.h">
-      <Filter>uniaxial</Filter>
-    </ClInclude>
-    <ClInclude Include="..\..\..\SRC\material\uniaxial\SteelMPF.h">
-      <Filter>uniaxial</Filter>
-    </ClInclude>
-    <ClInclude Include="..\..\..\SRC\material\nD\FSAM.h">
-      <Filter>nD</Filter>
-    </ClInclude>
-    <ClInclude Include="..\..\..\SRC\material\uniaxial\FRPConfinedConcrete02.h">
-      <Filter>uniaxial</Filter>
-    </ClInclude>
-    <ClInclude Include="..\..\..\SRC\material\uniaxial\Steel4.h">
-      <Filter>uniaxial</Filter>
-    </ClInclude>
-    <ClInclude Include="..\..\..\SRC\material\section\ElasticWarpingShearSection2d.h">
-      <Filter>section</Filter>
-    </ClInclude>
-    <ClInclude Include="..\..\..\SRC\material\section\NDFiberSectionWarping2d.h">
-      <Filter>section</Filter>
-    </ClInclude>
-    <ClInclude Include="..\..\..\SRC\material\nD\J2BeamFiber2d.h">
-      <Filter>nD\j2Plasticity</Filter>
-    </ClInclude>
-    <ClInclude Include="..\..\..\SRC\material\nD\J2PlateFibre.h">
-      <Filter>nD\j2Plasticity</Filter>
-    </ClInclude>
-    <ClInclude Include="..\..\..\SRC\material\nD\PlasticDamageConcrete3d.h">
-      <Filter>nD</Filter>
-    </ClInclude>
-    <ClInclude Include="..\..\..\SRC\material\uniaxial\Dodd_Restrepo.h">
-      <Filter>uniaxial</Filter>
-    </ClInclude>
-    <ClInclude Include="..\..\..\SRC\material\nD\PlasticDamageConcretePlaneStress.h">
-      <Filter>nD</Filter>
-    </ClInclude>
-    <ClInclude Include="..\..\..\SRC\material\uniaxial\PY\PySimple3.h">
-      <Filter>uniaxial\py_tz_qz</Filter>
-    </ClInclude>
-    <ClInclude Include="..\..\..\SRC\material\nD\J2BeamFiber3d.h">
-      <Filter>nD\j2Plasticity</Filter>
-    </ClInclude>
-    <ClInclude Include="..\..\..\SRC\material\section\Elliptical2.h">
-      <Filter>section</Filter>
-    </ClInclude>
-    <ClInclude Include="..\..\..\SRC\material\nD\BeamFiberMaterial2d.h">
-      <Filter>nD\wrappers</Filter>
-    </ClInclude>
-    <ClInclude Include="..\..\..\SRC\material\nD\ElasticIsotropicBeamFiber2d.h">
-      <Filter>nD\elasticIsotropic</Filter>
-    </ClInclude>
-    <ClInclude Include="..\..\..\SRC\material\nD\PlaneStressLayeredMaterial.h">
-      <Filter>nD\wrappers</Filter>
-    </ClInclude>
-    <ClInclude Include="..\..\..\SRC\material\nD\PlaneStressRebarMaterial.h">
-      <Filter>nD\wrappers</Filter>
-    </ClInclude>
-    <ClInclude Include="..\..\..\SRC\material\nD\PlaneStressSimplifiedJ2.h">
-      <Filter>nD\wrappers</Filter>
-    </ClInclude>
-    <ClInclude Include="..\..\..\SRC\material\nD\PlaneStressUserMaterial.h">
-      <Filter>nD\wrappers</Filter>
-    </ClInclude>
-    <ClInclude Include="..\..\..\SRC\material\nD\PlateFromPlaneStressMaterial.h">
-      <Filter>nD\wrappers</Filter>
-    </ClInclude>
-    <ClInclude Include="..\..\..\SRC\material\nD\PlateRebarMaterial.h">
-      <Filter>nD\wrappers</Filter>
-    </ClInclude>
-    <ClInclude Include="..\..\..\SRC\material\uniaxial\ConcreteECThermal.h">
-      <Filter>uniaxial</Filter>
-    </ClInclude>
-    <ClInclude Include="..\..\..\SRC\material\uniaxial\ElasticMaterialThermal.h">
-      <Filter>uniaxial</Filter>
-    </ClInclude>
-    <ClInclude Include="..\..\..\SRC\material\uniaxial\StainlessECThermal.h">
-      <Filter>uniaxial</Filter>
-    </ClInclude>
-    <ClInclude Include="..\..\..\SRC\material\uniaxial\SteelECThermal.h">
-      <Filter>uniaxial</Filter>
-    </ClInclude>
-    <ClInclude Include="..\..\..\SRC\material\section\yieldSurface\SoilFootingSection2d.h">
-      <Filter>section\ysSection</Filter>
-    </ClInclude>
-    <ClInclude Include="..\..\..\SRC\material\nD\J2PlasticityThermal.h">
-      <Filter>nD\j2Plasticity</Filter>
-    </ClInclude>
-    <ClInclude Include="..\..\..\SRC\material\nD\J2ThreeDimensionalThermal.h">
-      <Filter>nD\j2Plasticity</Filter>
-    </ClInclude>
-    <ClInclude Include="..\..\..\SRC\material\nD\ElasticIsotropic3DThermal.h">
-      <Filter>nD\elasticIsotropic</Filter>
-    </ClInclude>
-    <ClInclude Include="..\..\..\SRC\material\nD\ElasticIsotropicMaterialThermal.h">
-      <Filter>nD\elasticIsotropic</Filter>
-    </ClInclude>
-    <ClInclude Include="..\..\..\SRC\material\nD\PlateFiberMaterialThermal.h">
-      <Filter>nD\wrappers</Filter>
-    </ClInclude>
-    <ClInclude Include="..\..\..\SRC\material\nD\PlateFromPlaneStressMaterialThermal.h">
-      <Filter>nD\wrappers</Filter>
-    </ClInclude>
-    <ClInclude Include="..\..\..\SRC\material\nD\PlateRebarMaterialThermal.h">
-      <Filter>nD\wrappers</Filter>
-    </ClInclude>
-    <ClInclude Include="..\..\..\SRC\material\nD\DruckerPrager3DThermal.h">
-      <Filter>nD</Filter>
-    </ClInclude>
-    <ClInclude Include="..\..\..\SRC\material\nD\DruckerPragerThermal.h">
-      <Filter>nD</Filter>
-    </ClInclude>
-    <ClInclude Include="..\..\..\SRC\material\section\FiberSection3dThermal.h">
-      <Filter>section</Filter>
-    </ClInclude>
-    <ClInclude Include="..\..\..\SRC\material\section\FiberSectionGJThermal.h">
-      <Filter>section</Filter>
-    </ClInclude>
-    <ClInclude Include="..\..\..\SRC\material\section\LayeredShellFiberSectionThermal.h">
-      <Filter>section</Filter>
-    </ClInclude>
-    <ClInclude Include="..\..\..\SRC\material\section\MembranePlateFiberSectionThermal.h">
-      <Filter>section</Filter>
-    </ClInclude>
-    <ClInclude Include="..\..\..\SRC\material\uniaxial\BoucWenOriginal.h">
-      <Filter>uniaxial</Filter>
-    </ClInclude>
-    <ClInclude Include="..\..\..\SRC\material\uniaxial\DamperMaterial.h">
-      <Filter>uniaxial</Filter>
-    </ClInclude>
-    <ClInclude Include="..\..\..\SRC\material\section\integration\RCCircularSectionIntegration.h">
-      <Filter>section\integration</Filter>
-    </ClInclude>
-    <ClInclude Include="..\..\..\SRC\material\section\integration\TubeSectionIntegration.h">
-      <Filter>section\integration</Filter>
-    </ClInclude>
-    <ClInclude Include="..\..\..\SRC\material\section\BiaxialHysteretic.h">
-      <Filter>section</Filter>
-    </ClInclude>
-    <ClInclude Include="..\..\..\SRC\material\nD\stressDensityModel\stressDensity.h">
-      <Filter>nD\stressDensityModel</Filter>
-    </ClInclude>
-    <ClInclude Include="..\..\..\SRC\material\uniaxial\GNGMaterial.h">
-      <Filter>uniaxial</Filter>
-    </ClInclude>
-    <ClInclude Include="..\..\..\SRC\material\uniaxial\TensionOnlyMaterial.h">
-      <Filter>uniaxial</Filter>
-    </ClInclude>
-    <ClInclude Include="..\..\..\SRC\material\uniaxial\SPSW02.h">
-      <Filter>uniaxial</Filter>
-    </ClInclude>
-    <ClInclude Include="..\..\..\SRC\material\nD\soil\PressureDependMultiYield03.h">
-      <Filter>nD\soilModels</Filter>
-    </ClInclude>
-    <ClInclude Include="..\..\..\SRC\material\nD\BeamFiberMaterial2dPS.h">
-      <Filter>nD\wrappers</Filter>
-    </ClInclude>
-    <ClInclude Include="..\..\..\SRC\material\nD\ConcreteMcftNonLinear5.h">
-      <Filter>nD</Filter>
-    </ClInclude>
-    <ClInclude Include="..\..\..\SRC\material\nD\ConcreteMcftNonLinear7.h">
-      <Filter>nD</Filter>
-    </ClInclude>
-    <ClInclude Include="..\..\..\SRC\material\section\integration\RCTunnelSectionIntegration.h">
-      <Filter>section\integration</Filter>
-    </ClInclude>
-    <ClInclude Include="..\..\..\SRC\material\uniaxial\stiffness\ConstantStiffnessDegradation.h">
-      <Filter>uniaxial\stiffness</Filter>
-    </ClInclude>
-    <ClInclude Include="..\..\..\SRC\material\uniaxial\stiffness\DuctilityStiffnessDegradation.h">
-      <Filter>uniaxial\stiffness</Filter>
-    </ClInclude>
-    <ClInclude Include="..\..\..\SRC\material\uniaxial\stiffness\EnergyStiffnessDegradation.h">
-      <Filter>uniaxial\stiffness</Filter>
-    </ClInclude>
-    <ClInclude Include="..\..\..\SRC\material\uniaxial\stiffness\PincheiraStiffnessDegradation.h">
-      <Filter>uniaxial\stiffness</Filter>
-    </ClInclude>
-    <ClInclude Include="..\..\..\SRC\material\uniaxial\stiffness\StiffnessDegradation.h">
-      <Filter>uniaxial\stiffness</Filter>
-    </ClInclude>
-    <ClInclude Include="..\..\..\SRC\material\uniaxial\strength\ACIStrengthDegradation.h">
-      <Filter>uniaxial\strength</Filter>
-    </ClInclude>
-    <ClInclude Include="..\..\..\SRC\material\uniaxial\strength\ConstantStrengthDegradation.h">
-      <Filter>uniaxial\strength</Filter>
-    </ClInclude>
-    <ClInclude Include="..\..\..\SRC\material\uniaxial\strength\DuctilityStrengthDegradation.h">
-      <Filter>uniaxial\strength</Filter>
-    </ClInclude>
-    <ClInclude Include="..\..\..\SRC\material\uniaxial\strength\EnergyStrengthDegradation.h">
-      <Filter>uniaxial\strength</Filter>
-    </ClInclude>
-    <ClInclude Include="..\..\..\SRC\material\uniaxial\strength\PetrangeliStrengthDegradation.h">
-      <Filter>uniaxial\strength</Filter>
-    </ClInclude>
-    <ClInclude Include="..\..\..\SRC\material\uniaxial\strength\SectionStrengthDegradation.h">
-      <Filter>uniaxial\strength</Filter>
-    </ClInclude>
-    <ClInclude Include="..\..\..\SRC\material\uniaxial\strength\StrengthDegradation.h">
-      <Filter>uniaxial\strength</Filter>
-    </ClInclude>
-    <ClInclude Include="..\..\..\SRC\material\uniaxial\unloading\ConstantUnloadingRule.h">
-      <Filter>uniaxial\unloading</Filter>
-    </ClInclude>
-    <ClInclude Include="..\..\..\SRC\material\uniaxial\unloading\EnergyUnloadingRule.h">
-      <Filter>uniaxial\unloading</Filter>
-    </ClInclude>
-    <ClInclude Include="..\..\..\SRC\material\uniaxial\unloading\KarsanUnloadingRule.h">
-      <Filter>uniaxial\unloading</Filter>
-    </ClInclude>
-    <ClInclude Include="..\..\..\SRC\material\uniaxial\unloading\TakedaUnloadingRule.h">
-      <Filter>uniaxial\unloading</Filter>
-    </ClInclude>
-    <ClInclude Include="..\..\..\SRC\material\uniaxial\unloading\UnloadingRule.h">
-      <Filter>uniaxial\unloading</Filter>
-    </ClInclude>
-    <ClInclude Include="..\..\..\SRC\material\uniaxial\MaterialState.h">
-      <Filter>uniaxial</Filter>
-    </ClInclude>
-    <ClInclude Include="..\..\..\SRC\material\uniaxial\OOHystereticMaterial.h">
-      <Filter>uniaxial</Filter>
-    </ClInclude>
-    <ClInclude Include="..\..\..\SRC\material\uniaxial\ExternalUniaxialMaterial.h">
-      <Filter>uniaxial</Filter>
-    </ClInclude>
-    <ClInclude Include="..\..\..\SRC\material\nD\ExternalNDMaterial.h">
-      <Filter>nD</Filter>
-    </ClInclude>
-    <ClInclude Include="..\..\..\SRC\material\uniaxial\HardeningMaterial2.h">
-      <Filter>uniaxial</Filter>
-    </ClInclude>
-    <ClInclude Include="..\..\..\SRC\material\nD\matCMM\MaterialCMM.h">
-      <Filter>nD\matCMM</Filter>
-    </ClInclude>
-    <ClInclude Include="..\..\..\SRC\material\section\fiber\NDFiber2d.h">
-      <Filter>section\fiber</Filter>
-    </ClInclude>
-    <ClInclude Include="..\..\..\SRC\material\section\fiber\NDFiber3d.h">
-      <Filter>section\fiber</Filter>
-    </ClInclude>
-    <ClInclude Include="..\..\..\SRC\material\section\ElasticBDShearSection2d.h">
-      <Filter>section</Filter>
-    </ClInclude>
-    <ClInclude Include="..\..\..\SRC\material\section\TimoshenkoSection3d.h">
-      <Filter>section</Filter>
-    </ClInclude>
-    <ClInclude Include="..\..\..\SRC\material\section\WFFiberSection2d.h">
-      <Filter>section</Filter>
-    </ClInclude>
-    <ClInclude Include="..\..\..\SRC\material\section\WSection2d.h">
-      <Filter>section</Filter>
-    </ClInclude>
-    <ClInclude Include="..\..\..\SRC\material\uniaxial\backbone\CappedBackbone.h">
-      <Filter>uniaxial\backbone</Filter>
-    </ClInclude>
-    <ClInclude Include="..\..\..\SRC\material\uniaxial\backbone\LinearCappedBackbone.h">
-      <Filter>uniaxial\backbone</Filter>
-    </ClInclude>
-    <ClInclude Include="..\..\..\SRC\material\uniaxial\BackboneMaterial.h">
-      <Filter>uniaxial</Filter>
-    </ClInclude>
-    <ClInclude Include="..\..\..\SRC\material\uniaxial\backbone\MaterialBackbone.h">
-      <Filter>uniaxial\backbone</Filter>
-    </ClInclude>
-    <ClInclude Include="..\..\..\SRC\material\uniaxial\fedeas\PlasticDamageMaterial.h">
-      <Filter>uniaxial\fedeas</Filter>
-    </ClInclude>
-    <ClInclude Include="..\..\..\SRC\material\uniaxial\limitState\PinchingLimitStateMaterial.h">
-      <Filter>uniaxial\LimitState</Filter>
-    </ClInclude>
-    <ClInclude Include="..\..\..\SRC\material\uniaxial\BraceMaterial.h">
-      <Filter>uniaxial</Filter>
-    </ClInclude>
-    <ClInclude Include="..\..\..\SRC\material\uniaxial\Concrete02IS.h">
-      <Filter>uniaxial</Filter>
-    </ClInclude>
-    <ClInclude Include="..\..\..\SRC\material\uniaxial\Concrete05.h">
-      <Filter>uniaxial</Filter>
-    </ClInclude>
-    <ClInclude Include="..\..\..\SRC\material\uniaxial\ContinuumUniaxial.h">
-      <Filter>uniaxial</Filter>
-    </ClInclude>
-    <ClInclude Include="..\..\..\SRC\material\uniaxial\ElasticBDMaterial.h">
-      <Filter>uniaxial</Filter>
-    </ClInclude>
-    <ClInclude Include="..\..\..\SRC\material\uniaxial\ElasticPowerFunc.h">
-      <Filter>uniaxial</Filter>
-    </ClInclude>
-    <ClInclude Include="..\..\..\SRC\material\uniaxial\IMKBilin.h">
-      <Filter>uniaxial</Filter>
-    </ClInclude>
-    <ClInclude Include="..\..\..\SRC\material\uniaxial\IMKPeakOriented.h">
-      <Filter>uniaxial</Filter>
-    </ClInclude>
-    <ClInclude Include="..\..\..\SRC\material\uniaxial\IMKPinching.h">
-      <Filter>uniaxial</Filter>
-    </ClInclude>
-    <ClInclude Include="..\..\..\SRC\material\uniaxial\Neoprene.h">
-      <Filter>uniaxial</Filter>
-    </ClInclude>
-    <ClInclude Include="..\..\..\SRC\material\uniaxial\SecantConcrete.h">
-      <Filter>uniaxial</Filter>
-    </ClInclude>
-    <ClInclude Include="..\..\..\SRC\material\nD\PressureDependentElastic3D.h">
-      <Filter>nD</Filter>
-    </ClInclude>
-    <ClInclude Include="..\..\..\SRC\material\nD\FeapMaterial.h">
-      <Filter>nD</Filter>
-    </ClInclude>
-    <ClInclude Include="..\..\..\SRC\material\nD\UWmaterials\BoundingCamClay.h">
-      <Filter>nD\UWmaterials</Filter>
-    </ClInclude>
-    <ClInclude Include="..\..\..\SRC\material\nD\UWmaterials\BoundingCamClay3D.h">
-      <Filter>nD\UWmaterials</Filter>
-    </ClInclude>
-    <ClInclude Include="..\..\..\SRC\material\nD\UWmaterials\BoundingCamClayPlaneStrain.h">
-      <Filter>nD\UWmaterials</Filter>
-    </ClInclude>
-    <ClInclude Include="..\..\..\SRC\material\nD\UWmaterials\ContactMaterial2D.h">
-      <Filter>nD\UWmaterials</Filter>
-    </ClInclude>
-    <ClInclude Include="..\..\..\SRC\material\nD\UWmaterials\ContactMaterial3D.h">
-      <Filter>nD\UWmaterials</Filter>
-    </ClInclude>
-    <ClInclude Include="..\..\..\SRC\material\nD\UWmaterials\DruckerPrager.h">
-      <Filter>nD\UWmaterials</Filter>
-    </ClInclude>
-    <ClInclude Include="..\..\..\SRC\material\nD\UWmaterials\DruckerPrager3D.h">
-      <Filter>nD\UWmaterials</Filter>
-    </ClInclude>
-    <ClInclude Include="..\..\..\SRC\material\nD\UWmaterials\DruckerPragerPlaneStrain.h">
-      <Filter>nD\UWmaterials</Filter>
-    </ClInclude>
-    <ClInclude Include="..\..\..\SRC\material\nD\UWmaterials\InitialStateAnalysisWrapper.h">
-      <Filter>nD\UWmaterials</Filter>
-    </ClInclude>
-    <ClInclude Include="..\..\..\SRC\material\nD\UWmaterials\J2CyclicBoundingSurface.h">
-      <Filter>nD\UWmaterials</Filter>
-    </ClInclude>
-    <ClInclude Include="..\..\..\SRC\material\nD\UWmaterials\ManzariDafalias.h">
-      <Filter>nD\UWmaterials</Filter>
-    </ClInclude>
-    <ClInclude Include="..\..\..\SRC\material\nD\UWmaterials\ManzariDafalias3D.h">
-      <Filter>nD\UWmaterials</Filter>
-    </ClInclude>
-    <ClInclude Include="..\..\..\SRC\material\nD\UWmaterials\ManzariDafalias3DRO.h">
-      <Filter>nD\UWmaterials</Filter>
-    </ClInclude>
-    <ClInclude Include="..\..\..\SRC\material\nD\UWmaterials\ManzariDafaliasPlaneStrain.h">
-      <Filter>nD\UWmaterials</Filter>
-    </ClInclude>
-    <ClInclude Include="..\..\..\SRC\material\nD\UWmaterials\ManzariDafaliasPlaneStrainRO.h">
-      <Filter>nD\UWmaterials</Filter>
-    </ClInclude>
-    <ClInclude Include="..\..\..\SRC\material\nD\UWmaterials\ManzariDafaliasRO.h">
-      <Filter>nD\UWmaterials</Filter>
-    </ClInclude>
-    <ClInclude Include="..\..\..\SRC\material\nD\UWmaterials\PM4Sand.h">
-      <Filter>nD\UWmaterials</Filter>
-    </ClInclude>
-    <ClInclude Include="..\..\..\SRC\material\nD\UWmaterials\PM4Silt.h">
-      <Filter>nD\UWmaterials</Filter>
-    </ClInclude>
-    <ClInclude Include="..\..\..\SRC\material\nD\UVCmultiaxial.h">
-      <Filter>nD</Filter>
-    </ClInclude>
-    <ClInclude Include="..\..\..\SRC\material\nD\UVCplanestress.h">
-      <Filter>nD</Filter>
-    </ClInclude>
-    <ClInclude Include="..\..\..\SRC\material\uniaxial\UVCuniaxial.h">
-      <Filter>uniaxial</Filter>
-    </ClInclude>
-    <ClInclude Include="..\..\..\SRC\material\uniaxial\Bilin.h">
-      <Filter>uniaxial</Filter>
-    </ClInclude>
-    <ClInclude Include="..\..\..\SRC\material\uniaxial\Bilin02.h">
-      <Filter>uniaxial</Filter>
-    </ClInclude>
-    <ClInclude Include="..\..\..\SRC\material\uniaxial\TDConcrete.h">
-      <Filter>uniaxial</Filter>
-    </ClInclude>
-    <ClInclude Include="..\..\..\SRC\material\uniaxial\TDConcreteEXP.h">
-      <Filter>uniaxial</Filter>
-    </ClInclude>
-    <ClInclude Include="..\..\..\SRC\material\uniaxial\TDConcreteMC10.h">
-      <Filter>uniaxial</Filter>
-    </ClInclude>
-    <ClInclude Include="..\..\..\SRC\material\uniaxial\TDConcreteMC10NL.h">
-      <Filter>uniaxial</Filter>
-    </ClInclude>
-    <ClInclude Include="..\..\..\SRC\material\uniaxial\DegradingPinchedBW.h">
-      <Filter>uniaxial</Filter>
-    </ClInclude>
-    <ClInclude Include="..\..\..\SRC\material\uniaxial\SLModel.h">
-      <Filter>uniaxial</Filter>
-    </ClInclude>
-    <ClInclude Include="..\..\..\SRC\material\nD\IncrementalElasticIsotropicThreeDimensional.h">
-      <Filter>nD\elasticIsotropic</Filter>
-    </ClInclude>
-    <ClInclude Include="..\..\..\SRC\material\nD\UWmaterials\J2CyclicBoundingSurface3D.h">
-      <Filter>nD\UWmaterials</Filter>
-    </ClInclude>
-    <ClInclude Include="..\..\..\SRC\material\nD\UWmaterials\J2CyclicBoundingSurfacePlaneStrain.h">
-      <Filter>nD\UWmaterials</Filter>
-    </ClInclude>
-    <ClInclude Include="..\..\..\SRC\material\section\FiberSectionWarping3d.h">
-      <Filter>section</Filter>
-    </ClInclude>
-    <ClInclude Include="..\..\..\SRC\material\section\FiberSectionAsym3d.h">
-      <Filter>section</Filter>
-    </ClInclude>
-    <ClInclude Include="..\..\..\SRC\material\uniaxial\SteelFractureDI.h">
-      <Filter>uniaxial</Filter>
-    </ClInclude>
-    <ClInclude Include="..\..\..\SRC\material\uniaxial\HystereticPoly.h">
-      <Filter>uniaxial</Filter>
-    </ClInclude>
-    <ClInclude Include="..\..\..\SRC\material\uniaxial\BoucWenInfill.h">
-      <Filter>uniaxial</Filter>
-    </ClInclude>
-    <ClInclude Include="..\..\..\SRC\material\uniaxial\MultiplierMaterial.h">
-      <Filter>uniaxial</Filter>
-    </ClInclude>
-    <ClInclude Include="..\..\..\SRC\material\uniaxial\SMAMaterial.h">
-      <Filter>uniaxial</Filter>
-    </ClInclude>
-    <ClInclude Include="..\..\..\SRC\material\uniaxial\Steel02Fatigue.h">
-      <Filter>uniaxial</Filter>
-    </ClInclude>
-    <ClInclude Include="..\..\..\SRC\material\uniaxial\SteelDRC.h">
-      <Filter>uniaxial</Filter>
-    </ClInclude>
-    <ClInclude Include="..\..\..\SRC\material\uniaxial\Trilinwp.h">
-      <Filter>uniaxial</Filter>
-    </ClInclude>
-    <ClInclude Include="..\..\..\SRC\material\uniaxial\Trilinwp2.h">
-      <Filter>uniaxial</Filter>
-    </ClInclude>
-    <ClInclude Include="..\..\..\SRC\material\uniaxial\Trilinwpd.h">
-      <Filter>uniaxial</Filter>
-    </ClInclude>
-    <ClInclude Include="..\..\..\SRC\material\section\DoubleMembranePlateFiberSection.h">
-      <Filter>section</Filter>
-    </ClInclude>
-    <ClInclude Include="..\..\..\SRC\material\nD\ElasticOrthotropicPlaneStress.h">
-      <Filter>nD</Filter>
-    </ClInclude>
-    <ClInclude Include="..\..\..\SRC\material\nD\ElasticPlaneStress.h">
-      <Filter>nD</Filter>
-    </ClInclude>
-    <ClInclude Include="..\..\..\SRC\material\nD\VonPapaDamage.h">
-      <Filter>nD</Filter>
-    </ClInclude>
-    <ClInclude Include="..\..\..\SRC\material\uniaxial\HystereticSMMaterial.h">
-      <Filter>uniaxial</Filter>
-    </ClInclude>
-  </ItemGroup>
+﻿<?xml version="1.0" encoding="utf-8"?>
+<Project ToolsVersion="4.0" xmlns="http://schemas.microsoft.com/developer/msbuild/2003">
+  <ItemGroup>
+    <Filter Include="uniaxial">
+      <UniqueIdentifier>{bc332476-e2aa-4b41-b3a0-ea37ab6bd6bf}</UniqueIdentifier>
+    </Filter>
+    <Filter Include="uniaxial\fedeas">
+      <UniqueIdentifier>{17e6d5d3-c9e1-4870-a449-13ae4d58fb52}</UniqueIdentifier>
+    </Filter>
+    <Filter Include="uniaxial\drain">
+      <UniqueIdentifier>{5fd1b4c8-ead2-4216-a7fb-970ebb495472}</UniqueIdentifier>
+    </Filter>
+    <Filter Include="uniaxial\py_tz_qz">
+      <UniqueIdentifier>{8594df04-6b78-4ab8-8def-e2c7f0da533f}</UniqueIdentifier>
+    </Filter>
+    <Filter Include="uniaxial\snap">
+      <UniqueIdentifier>{27b2bc90-d8a6-4fdb-a6c9-d23e789c4ae3}</UniqueIdentifier>
+    </Filter>
+    <Filter Include="uniaxial\LimitState">
+      <UniqueIdentifier>{efbb9b17-b057-460b-8d7d-c9335fdc32c5}</UniqueIdentifier>
+    </Filter>
+    <Filter Include="uniaxial\backbone">
+      <UniqueIdentifier>{fa11160b-5b70-4e78-b792-d71ee1dc7e91}</UniqueIdentifier>
+    </Filter>
+    <Filter Include="nD">
+      <UniqueIdentifier>{759adb02-2319-4a20-b4c5-4e9354bcbbc8}</UniqueIdentifier>
+    </Filter>
+    <Filter Include="nD\elasticIsotropic">
+      <UniqueIdentifier>{363d102f-ba68-4ab3-83b4-6dacc3522857}</UniqueIdentifier>
+    </Filter>
+    <Filter Include="nD\j2Plasticity">
+      <UniqueIdentifier>{f2175192-dd17-4d3b-854c-ab355d1c706e}</UniqueIdentifier>
+    </Filter>
+    <Filter Include="nD\soilModels">
+      <UniqueIdentifier>{1f2bed24-43cc-4d1c-9307-4940cff81555}</UniqueIdentifier>
+    </Filter>
+    <Filter Include="nD\wrappers">
+      <UniqueIdentifier>{8097a352-49bb-4a30-b5f3-105810415f63}</UniqueIdentifier>
+    </Filter>
+    <Filter Include="nD\feap">
+      <UniqueIdentifier>{de83219b-2a2e-4400-b729-698f242836aa}</UniqueIdentifier>
+    </Filter>
+    <Filter Include="nD\cyclicSoil">
+      <UniqueIdentifier>{aa0816d3-4a68-438e-904e-c2628eeac21c}</UniqueIdentifier>
+    </Filter>
+    <Filter Include="nD\reinforcedConcretePlaneStress">
+      <UniqueIdentifier>{2f58f1a4-b4c9-458d-b213-195a92972cb0}</UniqueIdentifier>
+    </Filter>
+    <Filter Include="section">
+      <UniqueIdentifier>{63b51a38-5479-4629-9946-621f80695b06}</UniqueIdentifier>
+    </Filter>
+    <Filter Include="section\repres">
+      <UniqueIdentifier>{e3cc19ab-edfd-4f39-9e7b-8409eb32f902}</UniqueIdentifier>
+    </Filter>
+    <Filter Include="section\repres\cell">
+      <UniqueIdentifier>{1383063c-cba5-409a-933a-d8cb4c5386b9}</UniqueIdentifier>
+      <Extensions>.cpp; .h</Extensions>
+    </Filter>
+    <Filter Include="section\repres\patch">
+      <UniqueIdentifier>{2125e4b8-95b9-48e7-ab41-15c4bd1afe96}</UniqueIdentifier>
+    </Filter>
+    <Filter Include="section\repres\reinfBar">
+      <UniqueIdentifier>{94426a91-c11b-4a54-bf6b-c4eb51a6d19e}</UniqueIdentifier>
+      <Extensions>.cpp; .h</Extensions>
+    </Filter>
+    <Filter Include="section\repres\reinfLayer">
+      <UniqueIdentifier>{c2774fa5-4854-4aad-a185-52ff226c62af}</UniqueIdentifier>
+      <Extensions>.cpp; .h</Extensions>
+    </Filter>
+    <Filter Include="section\repres\sect">
+      <UniqueIdentifier>{7b4608b8-8f15-4015-b30c-3e604b5a5862}</UniqueIdentifier>
+      <Extensions>.cpp; .h</Extensions>
+    </Filter>
+    <Filter Include="section\fiber">
+      <UniqueIdentifier>{c9fa4252-00fb-44b9-8e34-19885e923686}</UniqueIdentifier>
+    </Filter>
+    <Filter Include="section\ysSection">
+      <UniqueIdentifier>{a87e8894-9aff-46a8-9c77-67f9ac4aff25}</UniqueIdentifier>
+    </Filter>
+    <Filter Include="section\integration">
+      <UniqueIdentifier>{50795814-6271-484c-82e6-c82e5429ca2c}</UniqueIdentifier>
+    </Filter>
+    <Filter Include="yieldSurface">
+      <UniqueIdentifier>{9b9c944f-03ca-40c1-bca8-17c0f2b25fa3}</UniqueIdentifier>
+    </Filter>
+    <Filter Include="yieldSurface\yieldSurfaceBC">
+      <UniqueIdentifier>{0fc59005-15fe-4d30-b623-004a6cc647cd}</UniqueIdentifier>
+    </Filter>
+    <Filter Include="yieldSurface\evolution">
+      <UniqueIdentifier>{aa21076d-ec8a-4e9c-8b21-79d06bfd1eb2}</UniqueIdentifier>
+    </Filter>
+    <Filter Include="yieldSurface\plasticHardening">
+      <UniqueIdentifier>{705a4ae4-3dce-45bd-96a7-6d75f2b0f0c9}</UniqueIdentifier>
+    </Filter>
+    <Filter Include="nD\matCMM">
+      <UniqueIdentifier>{03aae77f-2de0-490a-8ce5-d376296d50cd}</UniqueIdentifier>
+    </Filter>
+    <Filter Include="nD\stressDensityModel">
+      <UniqueIdentifier>{6e3e6f77-1c02-4196-ab9f-b240564e4535}</UniqueIdentifier>
+    </Filter>
+    <Filter Include="uniaxial\stiffness">
+      <UniqueIdentifier>{2b934f0c-e610-4ccf-a7a3-34e8bd5cfe3e}</UniqueIdentifier>
+    </Filter>
+    <Filter Include="uniaxial\strength">
+      <UniqueIdentifier>{7ffd3a5e-e58e-4baf-8cd9-7972fd481e56}</UniqueIdentifier>
+    </Filter>
+    <Filter Include="uniaxial\unloading">
+      <UniqueIdentifier>{d4aedfe5-97d5-4d94-b70e-20f8d5014980}</UniqueIdentifier>
+    </Filter>
+    <Filter Include="nD\UWmaterials">
+      <UniqueIdentifier>{be456511-844e-4f02-b923-14685753222d}</UniqueIdentifier>
+    </Filter>
+  </ItemGroup>
+  <ItemGroup>
+    <ClCompile Include="..\..\..\SRC\material\uniaxial\AxialSp.cpp">
+      <Filter>uniaxial</Filter>
+    </ClCompile>
+    <ClCompile Include="..\..\..\SRC\material\uniaxial\AxialSpHD.cpp">
+      <Filter>uniaxial</Filter>
+    </ClCompile>
+    <ClCompile Include="..\..\..\SRC\material\uniaxial\BWBN.cpp">
+      <Filter>uniaxial</Filter>
+    </ClCompile>
+    <ClCompile Include="..\..\..\SRC\material\uniaxial\BarSlipMaterial.cpp">
+      <Filter>uniaxial</Filter>
+    </ClCompile>
+    <ClCompile Include="..\..\..\SRC\material\uniaxial\BilinearOilDamper.cpp">
+      <Filter>uniaxial</Filter>
+    </ClCompile>
+    <ClCompile Include="..\..\..\SRC\material\uniaxial\Bond_SP01.cpp">
+      <Filter>uniaxial</Filter>
+    </ClCompile>
+    <ClCompile Include="..\..\..\SRC\material\uniaxial\BoucWenMaterial.cpp">
+      <Filter>uniaxial</Filter>
+    </ClCompile>
+    <ClCompile Include="..\..\..\SRC\material\uniaxial\CFSSSWP.cpp">
+      <Filter>uniaxial</Filter>
+    </ClCompile>
+    <ClCompile Include="..\..\..\SRC\material\uniaxial\CFSWSWP.cpp">
+      <Filter>uniaxial</Filter>
+    </ClCompile>
+    <ClCompile Include="..\..\..\SRC\material\uniaxial\CableMaterial.cpp">
+      <Filter>uniaxial</Filter>
+    </ClCompile>
+    <ClCompile Include="..\..\..\SRC\material\uniaxial\Cast.cpp">
+      <Filter>uniaxial</Filter>
+    </ClCompile>
+    <ClCompile Include="..\..\..\SRC\material\uniaxial\ASD_SMA_3K.cpp">
+      <Filter>uniaxial</Filter>
+    </ClCompile>
+    <ClCompile Include="..\..\..\SRC\material\uniaxial\Concrete01.cpp">
+      <Filter>uniaxial</Filter>
+    </ClCompile>
+    <ClCompile Include="..\..\..\SRC\material\uniaxial\Concrete01WithSITC.cpp">
+      <Filter>uniaxial</Filter>
+    </ClCompile>
+    <ClCompile Include="..\..\..\SRC\material\uniaxial\Concrete02.cpp">
+      <Filter>uniaxial</Filter>
+    </ClCompile>
+    <ClCompile Include="..\..\..\SRC\material\uniaxial\Concrete02Thermal.cpp">
+      <Filter>uniaxial</Filter>
+    </ClCompile>
+    <ClCompile Include="..\..\..\SRC\material\uniaxial\Concrete04.cpp">
+      <Filter>uniaxial</Filter>
+    </ClCompile>
+    <ClCompile Include="..\..\..\SRC\material\uniaxial\Concrete06.cpp">
+      <Filter>uniaxial</Filter>
+    </ClCompile>
+    <ClCompile Include="..\..\..\SRC\material\uniaxial\Concrete07.cpp">
+      <Filter>uniaxial</Filter>
+    </ClCompile>
+    <ClCompile Include="..\..\..\SRC\material\uniaxial\ConcreteD.cpp">
+      <Filter>uniaxial</Filter>
+    </ClCompile>
+    <ClCompile Include="..\..\..\SRC\material\uniaxial\ConcreteSakaiKawashima.cpp">
+      <Filter>uniaxial</Filter>
+    </ClCompile>
+    <ClCompile Include="..\..\..\SRC\material\uniaxial\ConcretewBeta.cpp">
+      <Filter>uniaxial</Filter>
+    </ClCompile>
+    <ClCompile Include="..\..\..\SRC\material\uniaxial\ConfinedConcrete01.cpp">
+      <Filter>uniaxial</Filter>
+    </ClCompile>
+    <ClCompile Include="..\..\..\SRC\material\uniaxial\CubicSpline.cpp">
+      <Filter>uniaxial</Filter>
+    </ClCompile>
+    <ClCompile Include="..\..\..\SRC\material\uniaxial\Dodd_Restrepo.cpp">
+      <Filter>uniaxial</Filter>
+    </ClCompile>
+    <ClCompile Include="..\..\..\SRC\material\uniaxial\DrainMaterial.cpp">
+      <Filter>uniaxial</Filter>
+    </ClCompile>
+    <ClCompile Include="..\..\..\SRC\material\uniaxial\ECC01.cpp">
+      <Filter>uniaxial</Filter>
+    </ClCompile>
+    <ClCompile Include="..\..\..\SRC\material\uniaxial\ENTMaterial.cpp">
+      <Filter>uniaxial</Filter>
+    </ClCompile>
+    <ClCompile Include="..\..\..\SRC\material\uniaxial\EPPGapMaterial.cpp">
+      <Filter>uniaxial</Filter>
+    </ClCompile>
+    <ClCompile Include="..\..\..\SRC\material\uniaxial\Elastic2Material.cpp">
+      <Filter>uniaxial</Filter>
+    </ClCompile>
+    <ClCompile Include="..\..\..\SRC\material\uniaxial\ElasticBilin.cpp">
+      <Filter>uniaxial</Filter>
+    </ClCompile>
+    <ClCompile Include="..\..\..\SRC\material\uniaxial\ElasticMaterial.cpp">
+      <Filter>uniaxial</Filter>
+    </ClCompile>
+    <ClCompile Include="..\..\..\SRC\material\uniaxial\ElasticMultiLinear.cpp">
+      <Filter>uniaxial</Filter>
+    </ClCompile>
+    <ClCompile Include="..\..\..\SRC\material\uniaxial\ElasticPPMaterial.cpp">
+      <Filter>uniaxial</Filter>
+    </ClCompile>
+    <ClCompile Include="..\..\..\SRC\material\uniaxial\FRPConfinedConcrete.cpp">
+      <Filter>uniaxial</Filter>
+    </ClCompile>
+    <ClCompile Include="..\..\..\SRC\material\uniaxial\FatigueMaterial.cpp">
+      <Filter>uniaxial</Filter>
+    </ClCompile>
+    <ClCompile Include="..\..\..\SRC\material\uniaxial\FedeasMaterial.cpp">
+      <Filter>uniaxial</Filter>
+    </ClCompile>
+    <ClCompile Include="..\..\..\SRC\material\uniaxial\HardeningMaterial.cpp">
+      <Filter>uniaxial</Filter>
+    </ClCompile>
+    <ClCompile Include="..\..\..\SRC\material\uniaxial\HookGap.cpp">
+      <Filter>uniaxial</Filter>
+    </ClCompile>
+    <ClCompile Include="..\..\..\SRC\material\uniaxial\HyperbolicGapMaterial.cpp">
+      <Filter>uniaxial</Filter>
+    </ClCompile>
+    <ClCompile Include="..\..\..\SRC\material\uniaxial\HystereticMaterial.cpp">
+      <Filter>uniaxial</Filter>
+    </ClCompile>
+    <ClCompile Include="..\..\..\SRC\material\uniaxial\ImpactMaterial.cpp">
+      <Filter>uniaxial</Filter>
+    </ClCompile>
+    <ClCompile Include="..\..\..\SRC\material\uniaxial\InitStrainMaterial.cpp">
+      <Filter>uniaxial</Filter>
+    </ClCompile>
+    <ClCompile Include="..\..\..\SRC\material\uniaxial\InitStressMaterial.cpp">
+      <Filter>uniaxial</Filter>
+    </ClCompile>
+    <ClCompile Include="..\..\..\SRC\material\uniaxial\KikuchiAikenHDR.cpp">
+      <Filter>uniaxial</Filter>
+    </ClCompile>
+    <ClCompile Include="..\..\..\SRC\material\uniaxial\KikuchiAikenLRB.cpp">
+      <Filter>uniaxial</Filter>
+    </ClCompile>
+    <ClCompile Include="..\..\..\SRC\material\uniaxial\Maxwell.cpp">
+      <Filter>uniaxial</Filter>
+    </ClCompile>
+    <ClCompile Include="..\..\..\Src\material\uniaxial\MinMaxMaterial.cpp">
+      <Filter>uniaxial</Filter>
+    </ClCompile>
+    <ClCompile Include="..\..\..\SRC\material\uniaxial\ModIMKPeakOriented.cpp">
+      <Filter>uniaxial</Filter>
+    </ClCompile>
+    <ClCompile Include="..\..\..\SRC\material\uniaxial\ModIMKPeakOriented02.cpp">
+      <Filter>uniaxial</Filter>
+    </ClCompile>
+    <ClCompile Include="..\..\..\SRC\material\uniaxial\ModIMKPinching.cpp">
+      <Filter>uniaxial</Filter>
+    </ClCompile>
+    <ClCompile Include="..\..\..\SRC\material\uniaxial\ModIMKPinching02.cpp">
+      <Filter>uniaxial</Filter>
+    </ClCompile>
+    <ClCompile Include="..\..\..\SRC\material\uniaxial\MultiLinear.cpp">
+      <Filter>uniaxial</Filter>
+    </ClCompile>
+    <ClCompile Include="..\..\..\SRC\material\uniaxial\NewUniaxialMaterial.cpp">
+      <Filter>uniaxial</Filter>
+    </ClCompile>
+    <ClCompile Include="..\..\..\SRC\material\uniaxial\OriginCentered.cpp">
+      <Filter>uniaxial</Filter>
+    </ClCompile>
+    <ClCompile Include="..\..\..\SRC\material\uniaxial\fedeas\PD1.c">
+      <Filter>uniaxial</Filter>
+    </ClCompile>
+    <ClCompile Include="..\..\..\SRC\material\uniaxial\ParallelMaterial.cpp">
+      <Filter>uniaxial</Filter>
+    </ClCompile>
+    <ClCompile Include="..\..\..\SRC\material\uniaxial\PathIndependentMaterial.cpp">
+      <Filter>uniaxial</Filter>
+    </ClCompile>
+    <ClCompile Include="..\..\..\SRC\material\uniaxial\Pinching4Material.cpp">
+      <Filter>uniaxial</Filter>
+    </ClCompile>
+    <ClCompile Include="..\..\..\SRC\material\uniaxial\RambergOsgoodSteel.cpp">
+      <Filter>uniaxial</Filter>
+    </ClCompile>
+    <ClCompile Include="..\..\..\SRC\material\uniaxial\ReinforcingSteel.cpp">
+      <Filter>uniaxial</Filter>
+    </ClCompile>
+    <ClCompile Include="..\..\..\SRC\material\uniaxial\ResilienceLow.cpp">
+      <Filter>uniaxial</Filter>
+    </ClCompile>
+    <ClCompile Include="..\..\..\SRC\material\uniaxial\ResilienceMaterialHR.cpp">
+      <Filter>uniaxial</Filter>
+    </ClCompile>
+    <ClCompile Include="..\..\..\SRC\material\uniaxial\SAWSMaterial.cpp">
+      <Filter>uniaxial</Filter>
+    </ClCompile>
+    <ClCompile Include="..\..\..\SRC\material\uniaxial\SelfCenteringMaterial.cpp">
+      <Filter>uniaxial</Filter>
+    </ClCompile>
+    <ClCompile Include="..\..\..\SRC\material\uniaxial\SeriesMaterial.cpp">
+      <Filter>uniaxial</Filter>
+    </ClCompile>
+    <ClCompile Include="..\..\..\SRC\material\uniaxial\ShearPanelMaterial.cpp">
+      <Filter>uniaxial</Filter>
+    </ClCompile>
+    <ClCompile Include="..\..\..\SRC\material\uniaxial\SimpleFractureMaterial.cpp">
+      <Filter>uniaxial</Filter>
+    </ClCompile>
+    <ClCompile Include="..\..\..\SRC\material\uniaxial\SmoothPSConcrete.cpp">
+      <Filter>uniaxial</Filter>
+    </ClCompile>
+    <ClCompile Include="..\..\..\SRC\material\uniaxial\Steel01.cpp">
+      <Filter>uniaxial</Filter>
+    </ClCompile>
+    <ClCompile Include="..\..\..\SRC\material\uniaxial\Steel01Thermal.cpp">
+      <Filter>uniaxial</Filter>
+    </ClCompile>
+    <ClCompile Include="..\..\..\SRC\material\uniaxial\Steel02.cpp">
+      <Filter>uniaxial</Filter>
+    </ClCompile>
+    <ClCompile Include="..\..\..\SRC\material\uniaxial\Steel02Thermal.cpp">
+      <Filter>uniaxial</Filter>
+    </ClCompile>
+    <ClCompile Include="..\..\..\SRC\material\uniaxial\Steel03.cpp">
+      <Filter>uniaxial</Filter>
+    </ClCompile>
+    <ClCompile Include="..\..\..\SRC\material\uniaxial\Steel2.cpp">
+      <Filter>uniaxial</Filter>
+    </ClCompile>
+    <ClCompile Include="..\..\..\SRC\material\uniaxial\SteelBRB.cpp">
+      <Filter>uniaxial</Filter>
+    </ClCompile>
+    <ClCompile Include="..\..\..\SRC\material\uniaxial\SteelMP.cpp">
+      <Filter>uniaxial</Filter>
+    </ClCompile>
+    <ClCompile Include="..\..\..\SRC\material\uniaxial\TclModelBuilderUniaxialMaterialCommand.cpp">
+      <Filter>uniaxial</Filter>
+    </ClCompile>
+    <ClCompile Include="..\..\..\SRC\material\uniaxial\TriMatrix.cpp">
+      <Filter>uniaxial</Filter>
+    </ClCompile>
+    <ClCompile Include="..\..\..\SRC\material\uniaxial\UniaxialJ2Plasticity.cpp">
+      <Filter>uniaxial</Filter>
+    </ClCompile>
+    <ClCompile Include="..\..\..\SRC\material\uniaxial\UniaxialMaterial.cpp">
+      <Filter>uniaxial</Filter>
+    </ClCompile>
+    <ClCompile Include="..\..\..\SRC\material\uniaxial\ViscousDamper.cpp">
+      <Filter>uniaxial</Filter>
+    </ClCompile>
+    <ClCompile Include="..\..\..\SRC\material\uniaxial\ViscousMaterial.cpp">
+      <Filter>uniaxial</Filter>
+    </ClCompile>
+    <ClCompile Include="..\..\..\SRC\material\uniaxial\WrapperUniaxialMaterial.cpp">
+      <Filter>uniaxial</Filter>
+    </ClCompile>
+    <ClCompile Include="..\..\..\SRC\material\uniaxial\pyUCLA.cpp">
+      <Filter>uniaxial</Filter>
+    </ClCompile>
+    <ClCompile Include="..\..\..\SRC\material\uniaxial\fedeas\FedeasBond1Material.cpp">
+      <Filter>uniaxial\fedeas</Filter>
+    </ClCompile>
+    <ClCompile Include="..\..\..\SRC\material\uniaxial\fedeas\FedeasBond2Material.cpp">
+      <Filter>uniaxial\fedeas</Filter>
+    </ClCompile>
+    <ClCompile Include="..\..\..\SRC\material\uniaxial\fedeas\FedeasConcr1Material.cpp">
+      <Filter>uniaxial\fedeas</Filter>
+    </ClCompile>
+    <ClCompile Include="..\..\..\SRC\material\uniaxial\fedeas\FedeasConcr2Material.cpp">
+      <Filter>uniaxial\fedeas</Filter>
+    </ClCompile>
+    <ClCompile Include="..\..\..\SRC\material\uniaxial\fedeas\FedeasConcr3Material.cpp">
+      <Filter>uniaxial\fedeas</Filter>
+    </ClCompile>
+    <ClCompile Include="..\..\..\SRC\material\uniaxial\fedeas\FedeasHardeningMaterial.cpp">
+      <Filter>uniaxial\fedeas</Filter>
+    </ClCompile>
+    <ClCompile Include="..\..\..\SRC\material\uniaxial\fedeas\FedeasHyster1Material.cpp">
+      <Filter>uniaxial\fedeas</Filter>
+    </ClCompile>
+    <ClCompile Include="..\..\..\SRC\material\uniaxial\fedeas\FedeasHyster2Material.cpp">
+      <Filter>uniaxial\fedeas</Filter>
+    </ClCompile>
+    <ClCompile Include="..\..\..\SRC\material\uniaxial\fedeas\FedeasSteel1Material.cpp">
+      <Filter>uniaxial\fedeas</Filter>
+    </ClCompile>
+    <ClCompile Include="..\..\..\SRC\material\uniaxial\fedeas\FedeasSteel2Material.cpp">
+      <Filter>uniaxial\fedeas</Filter>
+    </ClCompile>
+    <ClCompile Include="..\..\..\SRC\material\uniaxial\fedeas\TclFedeasMaterialCommand.cpp">
+      <Filter>uniaxial\fedeas</Filter>
+    </ClCompile>
+    <ClCompile Include="..\..\..\SRC\material\uniaxial\drain\DrainBilinearMaterial.cpp">
+      <Filter>uniaxial\drain</Filter>
+    </ClCompile>
+    <ClCompile Include="..\..\..\SRC\material\uniaxial\drain\DrainClough1Material.cpp">
+      <Filter>uniaxial\drain</Filter>
+    </ClCompile>
+    <ClCompile Include="..\..\..\SRC\material\uniaxial\drain\DrainClough2Material.cpp">
+      <Filter>uniaxial\drain</Filter>
+    </ClCompile>
+    <ClCompile Include="..\..\..\SRC\material\uniaxial\drain\DrainHardeningMaterial.cpp">
+      <Filter>uniaxial\drain</Filter>
+    </ClCompile>
+    <ClCompile Include="..\..\..\SRC\material\uniaxial\drain\DrainPinch1Material.cpp">
+      <Filter>uniaxial\drain</Filter>
+    </ClCompile>
+    <ClCompile Include="..\..\..\SRC\material\uniaxial\drain\TclDrainMaterialCommand.cpp">
+      <Filter>uniaxial\drain</Filter>
+    </ClCompile>
+    <ClCompile Include="..\..\..\SRC\material\uniaxial\PY\PyLiq1.cpp">
+      <Filter>uniaxial\py_tz_qz</Filter>
+    </ClCompile>
+    <ClCompile Include="..\..\..\Src\material\uniaxial\Py\PySimple1.cpp">
+      <Filter>uniaxial\py_tz_qz</Filter>
+    </ClCompile>
+    <ClCompile Include="..\..\..\SRC\material\uniaxial\PY\PySimple1Gen.cpp">
+      <Filter>uniaxial\py_tz_qz</Filter>
+    </ClCompile>
+    <ClCompile Include="..\..\..\SRC\material\uniaxial\PY\PySimple2.cpp">
+      <Filter>uniaxial\py_tz_qz</Filter>
+    </ClCompile>
+    <ClCompile Include="..\..\..\Src\material\uniaxial\Py\QzSimple1.cpp">
+      <Filter>uniaxial\py_tz_qz</Filter>
+    </ClCompile>
+    <ClCompile Include="..\..\..\SRC\material\uniaxial\PY\QzSimple2.cpp">
+      <Filter>uniaxial\py_tz_qz</Filter>
+    </ClCompile>
+    <ClCompile Include="..\..\..\SRC\material\uniaxial\PY\ShallowFoundationGen.cpp">
+      <Filter>uniaxial\py_tz_qz</Filter>
+    </ClCompile>
+    <ClCompile Include="..\..\..\SRC\material\uniaxial\PY\TclPyTzQzMaterialCommand.cpp">
+      <Filter>uniaxial\py_tz_qz</Filter>
+    </ClCompile>
+    <ClCompile Include="..\..\..\SRC\material\uniaxial\PY\TzLiq1.cpp">
+      <Filter>uniaxial\py_tz_qz</Filter>
+    </ClCompile>
+    <ClCompile Include="..\..\..\Src\material\uniaxial\Py\TzSimple1.cpp">
+      <Filter>uniaxial\py_tz_qz</Filter>
+    </ClCompile>
+    <ClCompile Include="..\..\..\SRC\material\uniaxial\PY\TzSimple1Gen.cpp">
+      <Filter>uniaxial\py_tz_qz</Filter>
+    </ClCompile>
+    <ClCompile Include="..\..\..\SRC\material\uniaxial\PY\TzSimple2.cpp">
+      <Filter>uniaxial\py_tz_qz</Filter>
+    </ClCompile>
+    <ClCompile Include="..\..\..\SRC\material\uniaxial\snap\Bilinear.cpp">
+      <Filter>uniaxial\snap</Filter>
+    </ClCompile>
+    <ClCompile Include="..\..\..\SRC\material\uniaxial\snap\Clough.cpp">
+      <Filter>uniaxial\snap</Filter>
+    </ClCompile>
+    <ClCompile Include="..\..\..\SRC\material\uniaxial\snap\CloughDamage.cpp">
+      <Filter>uniaxial\snap</Filter>
+    </ClCompile>
+    <ClCompile Include="..\..\..\SRC\material\uniaxial\snap\CloughHenry.cpp">
+      <Filter>uniaxial\snap</Filter>
+    </ClCompile>
+    <ClCompile Include="..\..\..\SRC\material\uniaxial\snap\Pinching.cpp">
+      <Filter>uniaxial\snap</Filter>
+    </ClCompile>
+    <ClCompile Include="..\..\..\SRC\material\uniaxial\snap\PinchingDamage.cpp">
+      <Filter>uniaxial\snap</Filter>
+    </ClCompile>
+    <ClCompile Include="..\..\..\SRC\material\uniaxial\snap\TclSnapMaterialCommand.cpp">
+      <Filter>uniaxial\snap</Filter>
+    </ClCompile>
+    <ClCompile Include="..\..\..\SRC\material\uniaxial\limitState\limitCurve\AxialCurve.cpp">
+      <Filter>uniaxial\LimitState</Filter>
+    </ClCompile>
+    <ClCompile Include="..\..\..\SRC\material\uniaxial\limitState\limitCurve\LimitCurve.cpp">
+      <Filter>uniaxial\LimitState</Filter>
+    </ClCompile>
+    <ClCompile Include="..\..\..\SRC\material\uniaxial\limitState\LimitStateMaterial.cpp">
+      <Filter>uniaxial\LimitState</Filter>
+    </ClCompile>
+    <ClCompile Include="..\..\..\SRC\material\uniaxial\limitState\limitCurve\RotationShearCurve.cpp">
+      <Filter>uniaxial\LimitState</Filter>
+    </ClCompile>
+    <ClCompile Include="..\..\..\SRC\material\uniaxial\limitState\limitCurve\ShearCurve.cpp">
+      <Filter>uniaxial\LimitState</Filter>
+    </ClCompile>
+    <ClCompile Include="..\..\..\SRC\material\uniaxial\limitState\TclLimitState.cpp">
+      <Filter>uniaxial\LimitState</Filter>
+    </ClCompile>
+    <ClCompile Include="..\..\..\SRC\material\uniaxial\limitState\limitCurve\ThreePointCurve.cpp">
+      <Filter>uniaxial\LimitState</Filter>
+    </ClCompile>
+    <ClCompile Include="..\..\..\SRC\material\uniaxial\limitState\limitCurve\WrapperLimitCurve.cpp">
+      <Filter>uniaxial\LimitState</Filter>
+    </ClCompile>
+    <ClCompile Include="..\..\..\SRC\material\uniaxial\backbone\ArctangentBackbone.cpp">
+      <Filter>uniaxial\backbone</Filter>
+    </ClCompile>
+    <ClCompile Include="..\..\..\SRC\material\uniaxial\backbone\HystereticBackbone.cpp">
+      <Filter>uniaxial\backbone</Filter>
+    </ClCompile>
+    <ClCompile Include="..\..\..\SRC\material\uniaxial\backbone\ManderBackbone.cpp">
+      <Filter>uniaxial\backbone</Filter>
+    </ClCompile>
+    <ClCompile Include="..\..\..\SRC\material\uniaxial\backbone\RaynorBackbone.cpp">
+      <Filter>uniaxial\backbone</Filter>
+    </ClCompile>
+    <ClCompile Include="..\..\..\SRC\material\uniaxial\backbone\ReeseSandBackbone.cpp">
+      <Filter>uniaxial\backbone</Filter>
+    </ClCompile>
+    <ClCompile Include="..\..\..\SRC\material\uniaxial\backbone\ReeseSoftClayBackbone.cpp">
+      <Filter>uniaxial\backbone</Filter>
+    </ClCompile>
+    <ClCompile Include="..\..\..\SRC\material\uniaxial\backbone\ReeseStiffClayBelowWS.cpp">
+      <Filter>uniaxial\backbone</Filter>
+    </ClCompile>
+    <ClCompile Include="..\..\..\SRC\material\uniaxial\backbone\TclModelBuilderBackboneCommand.cpp">
+      <Filter>uniaxial\backbone</Filter>
+    </ClCompile>
+    <ClCompile Include="..\..\..\SRC\material\uniaxial\backbone\TrilinearBackbone.cpp">
+      <Filter>uniaxial\backbone</Filter>
+    </ClCompile>
+    <ClCompile Include="..\..\..\SRC\material\uniaxial\DowelType.cpp">
+      <Filter>uniaxial</Filter>
+    </ClCompile>
+    <ClCompile Include="..\..\..\SRC\material\uniaxial\DuctileFracture.cpp">
+      <Filter>uniaxial</Filter>
+    </ClCompile>
+    <ClCompile Include="..\..\..\SRC\material\nD\AcousticMedium.cpp">
+      <Filter>nD</Filter>
+    </ClCompile>
+    <ClCompile Include="..\..\..\SRC\material\nD\CapPlasticity.cpp">
+      <Filter>nD</Filter>
+    </ClCompile>
+    <ClCompile Include="..\..\..\SRC\material\nD\ConcreteS.cpp">
+      <Filter>nD</Filter>
+    </ClCompile>
+    <ClCompile Include="..\..\..\SRC\material\nD\CycLiqCP.cpp">
+      <Filter>nD</Filter>
+    </ClCompile>
+    <ClCompile Include="..\..\..\SRC\material\nD\CycLiqCP3D.cpp">
+      <Filter>nD</Filter>
+    </ClCompile>
+    <ClCompile Include="..\..\..\SRC\material\nD\CycLiqCPPlaneStrain.cpp">
+      <Filter>nD</Filter>
+    </ClCompile>
+    <ClCompile Include="..\..\..\SRC\material\nD\CycLiqCPSP.cpp">
+      <Filter>nD</Filter>
+    </ClCompile>
+    <ClCompile Include="..\..\..\SRC\material\nD\CycLiqCPSP3D.cpp">
+      <Filter>nD</Filter>
+    </ClCompile>
+    <ClCompile Include="..\..\..\SRC\material\nD\CycLiqCPSPPlaneStrain.cpp">
+      <Filter>nD</Filter>
+    </ClCompile>
+    <ClCompile Include="..\..\..\SRC\material\nD\ElasticOrthotropicMaterial.cpp">
+      <Filter>nD</Filter>
+    </ClCompile>
+    <ClCompile Include="..\..\..\SRC\material\nD\ElasticOrthotropicThreeDimensional.cpp">
+      <Filter>nD</Filter>
+    </ClCompile>
+    <ClCompile Include="..\..\..\SRC\material\nD\InitStressNDMaterial.cpp">
+      <Filter>nD</Filter>
+    </ClCompile>
+    <ClCompile Include="..\..\..\SRC\material\nD\LinearCap.cpp">
+      <Filter>nD</Filter>
+    </ClCompile>
+    <ClCompile Include="..\..\..\SRC\material\nD\matCMM\MaterialCMM.cpp">
+      <Filter>nD</Filter>
+    </ClCompile>
+    <ClCompile Include="..\..\..\SRC\material\nD\NDMaterial.cpp">
+      <Filter>nD</Filter>
+    </ClCompile>
+    <ClCompile Include="..\..\..\SRC\material\nD\SimplifiedJ2.cpp">
+      <Filter>nD</Filter>
+    </ClCompile>
+    <ClCompile Include="..\..\..\SRC\material\nD\ASDConcrete3DMaterial.cpp">
+      <Filter>nD</Filter>
+    </ClCompile>
+    <ClCompile Include="..\..\..\SRC\material\nD\TclModelBuilderNDMaterialCommand.cpp">
+      <Filter>nD</Filter>
+    </ClCompile>
+    <ClCompile Include="..\..\..\SRC\material\nD\WrapperNDMaterial.cpp">
+      <Filter>nD</Filter>
+    </ClCompile>
+    <ClCompile Include="..\..\..\SRC\material\nD\ElasticIsotropicAxiSymm.cpp">
+      <Filter>nD\elasticIsotropic</Filter>
+    </ClCompile>
+    <ClCompile Include="..\..\..\SRC\material\nD\ElasticIsotropicBeamFiber.cpp">
+      <Filter>nD\elasticIsotropic</Filter>
+    </ClCompile>
+    <ClCompile Include="..\..\..\SRC\material\nD\ElasticIsotropicMaterial.cpp">
+      <Filter>nD\elasticIsotropic</Filter>
+    </ClCompile>
+    <ClCompile Include="..\..\..\SRC\material\nD\ElasticIsotropicPlaneStrain2D.cpp">
+      <Filter>nD\elasticIsotropic</Filter>
+    </ClCompile>
+    <ClCompile Include="..\..\..\SRC\material\nD\ElasticIsotropicPlaneStress2D.cpp">
+      <Filter>nD\elasticIsotropic</Filter>
+    </ClCompile>
+    <ClCompile Include="..\..\..\SRC\material\nD\ElasticIsotropicPlateFiber.cpp">
+      <Filter>nD\elasticIsotropic</Filter>
+    </ClCompile>
+    <ClCompile Include="..\..\..\SRC\material\nD\ElasticIsotropicThreeDimensional.cpp">
+      <Filter>nD\elasticIsotropic</Filter>
+    </ClCompile>
+    <ClCompile Include="..\..\..\SRC\material\nD\J2AxiSymm.cpp">
+      <Filter>nD\j2Plasticity</Filter>
+    </ClCompile>
+    <ClCompile Include="..\..\..\SRC\material\nD\J2PlaneStrain.cpp">
+      <Filter>nD\j2Plasticity</Filter>
+    </ClCompile>
+    <ClCompile Include="..\..\..\SRC\material\nD\J2PlaneStress.cpp">
+      <Filter>nD\j2Plasticity</Filter>
+    </ClCompile>
+    <ClCompile Include="..\..\..\SRC\material\nD\J2Plasticity.cpp">
+      <Filter>nD\j2Plasticity</Filter>
+    </ClCompile>
+    <ClCompile Include="..\..\..\SRC\material\nD\J2PlateFiber.cpp">
+      <Filter>nD\j2Plasticity</Filter>
+    </ClCompile>
+    <ClCompile Include="..\..\..\SRC\material\nD\J2ThreeDimensional.cpp">
+      <Filter>nD\j2Plasticity</Filter>
+    </ClCompile>
+    <ClCompile Include="..\..\..\SRC\material\nD\soil\FluidSolidPorousMaterial.cpp">
+      <Filter>nD\soilModels</Filter>
+    </ClCompile>
+    <ClCompile Include="..\..\..\SRC\material\nD\soil\MultiYieldSurface.cpp">
+      <Filter>nD\soilModels</Filter>
+    </ClCompile>
+    <ClCompile Include="..\..\..\SRC\material\nD\soil\MultiYieldSurfaceClay.cpp">
+      <Filter>nD\soilModels</Filter>
+    </ClCompile>
+    <ClCompile Include="..\..\..\SRC\material\nD\soil\PressureDependMultiYield.cpp">
+      <Filter>nD\soilModels</Filter>
+    </ClCompile>
+    <ClCompile Include="..\..\..\SRC\material\nD\soil\PressureDependMultiYield02.cpp">
+      <Filter>nD\soilModels</Filter>
+    </ClCompile>
+    <ClCompile Include="..\..\..\SRC\material\nD\soil\PressureIndependMultiYield.cpp">
+      <Filter>nD\soilModels</Filter>
+    </ClCompile>
+    <ClCompile Include="..\..\..\SRC\material\nD\soil\T2Vector.cpp">
+      <Filter>nD\soilModels</Filter>
+    </ClCompile>
+    <ClCompile Include="..\..\..\SRC\material\nD\soil\TclUpdateMaterialStageCommand.cpp">
+      <Filter>nD\soilModels</Filter>
+    </ClCompile>
+    <ClCompile Include="..\..\..\SRC\material\nD\BeamFiberMaterial.cpp">
+      <Filter>nD\wrappers</Filter>
+    </ClCompile>
+    <ClCompile Include="..\..\..\SRC\material\nD\OrthotropicMaterial.cpp">
+      <Filter>nD\wrappers</Filter>
+    </ClCompile>
+    <ClCompile Include="..\..\..\SRC\material\nD\Series3DMaterial.cpp">
+      <Filter>nD\wrappers</Filter>
+    </ClCompile>
+    <ClCompile Include="..\..\..\SRC\material\nD\PlaneStrainMaterial.cpp">
+      <Filter>nD\wrappers</Filter>
+    </ClCompile>
+    <ClCompile Include="..\..\..\SRC\material\nD\PlaneStressMaterial.cpp">
+      <Filter>nD\wrappers</Filter>
+    </ClCompile>
+    <ClCompile Include="..\..\..\SRC\material\nD\PlateFiberMaterial.cpp">
+      <Filter>nD\wrappers</Filter>
+    </ClCompile>
+    <ClCompile Include="..\..\..\SRC\material\nD\feap\FeapMaterial01.cpp">
+      <Filter>nD\feap</Filter>
+    </ClCompile>
+    <ClCompile Include="..\..\..\SRC\material\nD\feap\FeapMaterial02.cpp">
+      <Filter>nD\feap</Filter>
+    </ClCompile>
+    <ClCompile Include="..\..\..\SRC\material\nD\feap\FeapMaterial03.cpp">
+      <Filter>nD\feap</Filter>
+    </ClCompile>
+    <ClCompile Include="..\..\..\SRC\material\nD\feap\TclFeapMaterialCommand.cpp">
+      <Filter>nD\feap</Filter>
+    </ClCompile>
+    <ClCompile Include="..\..\..\SRC\material\nD\cyclicSoil\MultiaxialCyclicPlasticity.cpp">
+      <Filter>nD\cyclicSoil</Filter>
+    </ClCompile>
+    <ClCompile Include="..\..\..\SRC\material\nD\cyclicSoil\MultiaxialCyclicPlasticity3D.cpp">
+      <Filter>nD\cyclicSoil</Filter>
+    </ClCompile>
+    <ClCompile Include="..\..\..\SRC\material\nD\cyclicSoil\MultiaxialCyclicPlasticityAxiSymm.cpp">
+      <Filter>nD\cyclicSoil</Filter>
+    </ClCompile>
+    <ClCompile Include="..\..\..\SRC\material\nD\cyclicSoil\MultiaxialCyclicPlasticityPlaneStrain.cpp">
+      <Filter>nD\cyclicSoil</Filter>
+    </ClCompile>
+    <ClCompile Include="..\..\..\SRC\material\nD\reinforcedConcretePlaneStress\ConcreteL01.cpp">
+      <Filter>nD\reinforcedConcretePlaneStress</Filter>
+    </ClCompile>
+    <ClCompile Include="..\..\..\SRC\material\nD\reinforcedConcretePlaneStress\ConcreteZ01.cpp">
+      <Filter>nD\reinforcedConcretePlaneStress</Filter>
+    </ClCompile>
+    <ClCompile Include="..\..\..\SRC\material\nD\reinforcedConcretePlaneStress\FAFourSteelPCPlaneStress.cpp">
+      <Filter>nD\reinforcedConcretePlaneStress</Filter>
+    </ClCompile>
+    <ClCompile Include="..\..\..\SRC\material\nD\reinforcedConcretePlaneStress\FAFourSteelRCPlaneStress.cpp">
+      <Filter>nD\reinforcedConcretePlaneStress</Filter>
+    </ClCompile>
+    <ClCompile Include="..\..\..\SRC\material\nD\reinforcedConcretePlaneStress\FAPrestressedConcretePlaneStress.cpp">
+      <Filter>nD\reinforcedConcretePlaneStress</Filter>
+    </ClCompile>
+    <ClCompile Include="..\..\..\SRC\material\nD\reinforcedConcretePlaneStress\FAReinforcedConcretePlaneStress.cpp">
+      <Filter>nD\reinforcedConcretePlaneStress</Filter>
+    </ClCompile>
+    <ClCompile Include="..\..\..\SRC\material\nD\reinforcedConcretePlaneStress\PrestressedConcretePlaneStress.cpp">
+      <Filter>nD\reinforcedConcretePlaneStress</Filter>
+    </ClCompile>
+    <ClCompile Include="..\..\..\SRC\material\nD\reinforcedConcretePlaneStress\RAFourSteelPCPlaneStress.cpp">
+      <Filter>nD\reinforcedConcretePlaneStress</Filter>
+    </ClCompile>
+    <ClCompile Include="..\..\..\SRC\material\nD\reinforcedConcretePlaneStress\RAFourSteelRCPlaneStress.cpp">
+      <Filter>nD\reinforcedConcretePlaneStress</Filter>
+    </ClCompile>
+    <ClCompile Include="..\..\..\SRC\material\nD\reinforcedConcretePlaneStress\ReinforcedConcretePlaneStress.cpp">
+      <Filter>nD\reinforcedConcretePlaneStress</Filter>
+    </ClCompile>
+    <ClCompile Include="..\..\..\SRC\material\nD\reinforcedConcretePlaneStress\SteelZ01.cpp">
+      <Filter>nD\reinforcedConcretePlaneStress</Filter>
+    </ClCompile>
+    <ClCompile Include="..\..\..\SRC\material\nD\reinforcedConcretePlaneStress\TendonL01.cpp">
+      <Filter>nD\reinforcedConcretePlaneStress</Filter>
+    </ClCompile>
+    <ClCompile Include="..\..\..\Src\material\section\Bidirectional.cpp">
+      <Filter>section</Filter>
+    </ClCompile>
+    <ClCompile Include="..\..\..\SRC\material\section\ElasticMembranePlateSection.cpp">
+      <Filter>section</Filter>
+    </ClCompile>
+    <ClCompile Include="..\..\..\SRC\material\section\ElasticPlateSection.cpp">
+      <Filter>section</Filter>
+    </ClCompile>
+    <ClCompile Include="..\..\..\SRC\material\section\ElasticSection2d.cpp">
+      <Filter>section</Filter>
+    </ClCompile>
+    <ClCompile Include="..\..\..\SRC\material\section\ElasticSection3d.cpp">
+      <Filter>section</Filter>
+    </ClCompile>
+    <ClCompile Include="..\..\..\SRC\material\section\ElasticShearSection2d.cpp">
+      <Filter>section</Filter>
+    </ClCompile>
+    <ClCompile Include="..\..\..\SRC\material\section\ElasticShearSection3d.cpp">
+      <Filter>section</Filter>
+    </ClCompile>
+    <ClCompile Include="..\..\..\SRC\material\section\ElasticTubeSection3d.cpp">
+      <Filter>section</Filter>
+    </ClCompile>
+    <ClCompile Include="..\..\..\SRC\material\section\FiberSection2d.cpp">
+      <Filter>section</Filter>
+    </ClCompile>
+    <ClCompile Include="..\..\..\SRC\material\section\FiberSection2dThermal.cpp">
+      <Filter>section</Filter>
+    </ClCompile>
+    <ClCompile Include="..\..\..\SRC\material\section\FiberSection3d.cpp">
+      <Filter>section</Filter>
+    </ClCompile>
+    <ClCompile Include="..\..\..\SRC\material\section\FiberSectionGJ.cpp">
+      <Filter>section</Filter>
+    </ClCompile>
+    <ClCompile Include="..\..\..\SRC\material\section\GenericSection1d.cpp">
+      <Filter>section</Filter>
+    </ClCompile>
+    <ClCompile Include="..\..\..\SRC\material\section\Isolator2spring.cpp">
+      <Filter>section</Filter>
+    </ClCompile>
+    <ClCompile Include="..\..\..\SRC\material\section\LayeredShellFiberSection.cpp">
+      <Filter>section</Filter>
+    </ClCompile>
+    <ClCompile Include="..\..\..\SRC\material\section\MembranePlateFiberSection.cpp">
+      <Filter>section</Filter>
+    </ClCompile>
+    <ClCompile Include="..\..\..\SRC\material\section\NDFiberSection2d.cpp">
+      <Filter>section</Filter>
+    </ClCompile>
+    <ClCompile Include="..\..\..\SRC\material\section\NDFiberSection3d.cpp">
+      <Filter>section</Filter>
+    </ClCompile>
+    <ClCompile Include="..\..\..\SRC\material\section\ParallelSection.cpp">
+      <Filter>section</Filter>
+    </ClCompile>
+    <ClCompile Include="..\..\..\SRC\material\section\SectionAggregator.cpp">
+      <Filter>section</Filter>
+    </ClCompile>
+    <ClCompile Include="..\..\..\SRC\material\section\SectionForceDeformation.cpp">
+      <Filter>section</Filter>
+    </ClCompile>
+    <ClCompile Include="..\..\..\SRC\material\section\TclModelBuilderSectionCommand.cpp">
+      <Filter>section</Filter>
+    </ClCompile>
+    <ClCompile Include="..\..\..\SRC\material\section\repres\cell\Cell.cpp">
+      <Filter>section\repres\cell</Filter>
+    </ClCompile>
+    <ClCompile Include="..\..\..\SRC\material\section\repres\cell\CircSectionCell.cpp">
+      <Filter>section\repres\cell</Filter>
+    </ClCompile>
+    <ClCompile Include="..\..\..\SRC\material\section\repres\cell\QuadCell.cpp">
+      <Filter>section\repres\cell</Filter>
+    </ClCompile>
+    <ClCompile Include="..\..\..\SRC\material\section\repres\patch\CircPatch.cpp">
+      <Filter>section\repres\patch</Filter>
+    </ClCompile>
+    <ClCompile Include="..\..\..\SRC\material\section\repres\patch\Patch.cpp">
+      <Filter>section\repres\patch</Filter>
+    </ClCompile>
+    <ClCompile Include="..\..\..\SRC\material\section\repres\patch\QuadPatch.cpp">
+      <Filter>section\repres\patch</Filter>
+    </ClCompile>
+    <ClCompile Include="..\..\..\SRC\material\section\repres\reinfBar\ReinfBar.cpp">
+      <Filter>section\repres\reinfBar</Filter>
+    </ClCompile>
+    <ClCompile Include="..\..\..\SRC\material\section\repres\reinfLayer\CircReinfLayer.cpp">
+      <Filter>section\repres\reinfLayer</Filter>
+    </ClCompile>
+    <ClCompile Include="..\..\..\SRC\material\section\repres\reinfLayer\ReinfLayer.cpp">
+      <Filter>section\repres\reinfLayer</Filter>
+    </ClCompile>
+    <ClCompile Include="..\..\..\SRC\material\section\repres\reinfLayer\StraightReinfLayer.cpp">
+      <Filter>section\repres\reinfLayer</Filter>
+    </ClCompile>
+    <ClCompile Include="..\..\..\SRC\material\section\repres\section\FiberSectionRepr.cpp">
+      <Filter>section\repres\sect</Filter>
+    </ClCompile>
+    <ClCompile Include="..\..\..\SRC\material\section\repres\section\SectionRepres.cpp">
+      <Filter>section\repres\sect</Filter>
+    </ClCompile>
+    <ClCompile Include="..\..\..\SRC\material\section\fiber\Fiber.cpp">
+      <Filter>section\fiber</Filter>
+    </ClCompile>
+    <ClCompile Include="..\..\..\SRC\material\section\fiber\UniaxialFiber2d.cpp">
+      <Filter>section\fiber</Filter>
+    </ClCompile>
+    <ClCompile Include="..\..\..\SRC\material\section\fiber\UniaxialFiber3d.cpp">
+      <Filter>section\fiber</Filter>
+    </ClCompile>
+    <ClCompile Include="..\..\..\SRC\material\section\yieldSurface\TclModelBuilderYS_SectionCommand.cpp">
+      <Filter>section\ysSection</Filter>
+    </ClCompile>
+    <ClCompile Include="..\..\..\SRC\material\section\yieldSurface\YS_Section2D01.cpp">
+      <Filter>section\ysSection</Filter>
+    </ClCompile>
+    <ClCompile Include="..\..\..\SRC\material\section\yieldSurface\YS_Section2D02.cpp">
+      <Filter>section\ysSection</Filter>
+    </ClCompile>
+    <ClCompile Include="..\..\..\SRC\material\section\yieldSurface\YieldSurfaceSection2d.cpp">
+      <Filter>section\ysSection</Filter>
+    </ClCompile>
+    <ClCompile Include="..\..\..\SRC\material\section\integration\RCSectionIntegration.cpp">
+      <Filter>section\integration</Filter>
+    </ClCompile>
+    <ClCompile Include="..\..\..\SRC\material\section\integration\RCTBeamSectionIntegration.cpp">
+      <Filter>section\integration</Filter>
+    </ClCompile>
+    <ClCompile Include="..\..\..\SRC\material\section\integration\SectionIntegration.cpp">
+      <Filter>section\integration</Filter>
+    </ClCompile>
+    <ClCompile Include="..\..\..\SRC\material\section\integration\WideFlangeSectionIntegration.cpp">
+      <Filter>section\integration</Filter>
+    </ClCompile>
+    <ClCompile Include="..\..\..\SRC\material\yieldSurface\yieldSurfaceBC\Attalla2D.cpp">
+      <Filter>yieldSurface\yieldSurfaceBC</Filter>
+    </ClCompile>
+    <ClCompile Include="..\..\..\SRC\material\yieldSurface\yieldSurfaceBC\ElTawil2D.cpp">
+      <Filter>yieldSurface\yieldSurfaceBC</Filter>
+    </ClCompile>
+    <ClCompile Include="..\..\..\SRC\material\yieldSurface\yieldSurfaceBC\ElTawil2DUnSym.cpp">
+      <Filter>yieldSurface\yieldSurfaceBC</Filter>
+    </ClCompile>
+    <ClCompile Include="..\..\..\SRC\material\yieldSurface\yieldSurfaceBC\Hajjar2D.cpp">
+      <Filter>yieldSurface\yieldSurfaceBC</Filter>
+    </ClCompile>
+    <ClCompile Include="..\..\..\SRC\material\yieldSurface\yieldSurfaceBC\NullYS2D.cpp">
+      <Filter>yieldSurface\yieldSurfaceBC</Filter>
+    </ClCompile>
+    <ClCompile Include="..\..\..\SRC\material\yieldSurface\yieldSurfaceBC\Orbison2D.cpp">
+      <Filter>yieldSurface\yieldSurfaceBC</Filter>
+    </ClCompile>
+    <ClCompile Include="..\..\..\SRC\material\yieldSurface\yieldSurfaceBC\TclModelBuilderYieldSurfaceBCCommand.cpp">
+      <Filter>yieldSurface\yieldSurfaceBC</Filter>
+    </ClCompile>
+    <ClCompile Include="..\..\..\SRC\material\yieldSurface\yieldSurfaceBC\YieldSurface_BC.cpp">
+      <Filter>yieldSurface\yieldSurfaceBC</Filter>
+    </ClCompile>
+    <ClCompile Include="..\..\..\SRC\material\yieldSurface\yieldSurfaceBC\YieldSurface_BC2D.cpp">
+      <Filter>yieldSurface\yieldSurfaceBC</Filter>
+    </ClCompile>
+    <ClCompile Include="..\..\..\SRC\material\yieldSurface\evolution\BkStressLimSurface2D.cpp">
+      <Filter>yieldSurface\evolution</Filter>
+    </ClCompile>
+    <ClCompile Include="..\..\..\SRC\material\yieldSurface\evolution\BoundingSurface2D.cpp">
+      <Filter>yieldSurface\evolution</Filter>
+    </ClCompile>
+    <ClCompile Include="..\..\..\SRC\material\yieldSurface\evolution\CombinedIsoKin2D01.cpp">
+      <Filter>yieldSurface\evolution</Filter>
+    </ClCompile>
+    <ClCompile Include="..\..\..\SRC\material\yieldSurface\evolution\CombinedIsoKin2D02.cpp">
+      <Filter>yieldSurface\evolution</Filter>
+    </ClCompile>
+    <ClCompile Include="..\..\..\SRC\material\yieldSurface\evolution\Isotropic2D01.cpp">
+      <Filter>yieldSurface\evolution</Filter>
+    </ClCompile>
+    <ClCompile Include="..\..\..\SRC\material\yieldSurface\evolution\Kinematic2D01.cpp">
+      <Filter>yieldSurface\evolution</Filter>
+    </ClCompile>
+    <ClCompile Include="..\..\..\SRC\material\yieldSurface\evolution\Kinematic2D02.cpp">
+      <Filter>yieldSurface\evolution</Filter>
+    </ClCompile>
+    <ClCompile Include="..\..\..\SRC\material\yieldSurface\evolution\NullEvolution.cpp">
+      <Filter>yieldSurface\evolution</Filter>
+    </ClCompile>
+    <ClCompile Include="..\..\..\SRC\material\yieldSurface\evolution\PeakOriented2D01.cpp">
+      <Filter>yieldSurface\evolution</Filter>
+    </ClCompile>
+    <ClCompile Include="..\..\..\SRC\material\yieldSurface\evolution\PeakOriented2D02.cpp">
+      <Filter>yieldSurface\evolution</Filter>
+    </ClCompile>
+    <ClCompile Include="..\..\..\SRC\material\yieldSurface\evolution\PlasticHardening2D.cpp">
+      <Filter>yieldSurface\evolution</Filter>
+    </ClCompile>
+    <ClCompile Include="..\..\..\SRC\material\yieldSurface\evolution\TclModelBuilderYS_EvolutionCommand.cpp">
+      <Filter>yieldSurface\evolution</Filter>
+    </ClCompile>
+    <ClCompile Include="..\..\..\SRC\material\yieldSurface\evolution\YS_Evolution.cpp">
+      <Filter>yieldSurface\evolution</Filter>
+    </ClCompile>
+    <ClCompile Include="..\..\..\SRC\material\yieldSurface\evolution\YS_Evolution2D.cpp">
+      <Filter>yieldSurface\evolution</Filter>
+    </ClCompile>
+    <ClCompile Include="..\..\..\SRC\material\yieldSurface\plasticHardeningMaterial\ExponReducing.cpp">
+      <Filter>yieldSurface\plasticHardening</Filter>
+    </ClCompile>
+    <ClCompile Include="..\..\..\SRC\material\yieldSurface\plasticHardeningMaterial\MultiLinearKp.cpp">
+      <Filter>yieldSurface\plasticHardening</Filter>
+    </ClCompile>
+    <ClCompile Include="..\..\..\SRC\material\yieldSurface\plasticHardeningMaterial\NullPlasticMaterial.cpp">
+      <Filter>yieldSurface\plasticHardening</Filter>
+    </ClCompile>
+    <ClCompile Include="..\..\..\SRC\material\yieldSurface\plasticHardeningMaterial\PlasticHardeningMaterial.cpp">
+      <Filter>yieldSurface\plasticHardening</Filter>
+    </ClCompile>
+    <ClCompile Include="..\..\..\SRC\material\yieldSurface\plasticHardeningMaterial\TclModelBuilderYSPlasticMaterialCommand.cpp">
+      <Filter>yieldSurface\plasticHardening</Filter>
+    </ClCompile>
+    <ClCompile Include="..\..\..\SRC\material\Material.cpp" />
+    <ClCompile Include="..\..\..\SRC\material\uniaxial\ConcreteCM.cpp">
+      <Filter>uniaxial</Filter>
+    </ClCompile>
+    <ClCompile Include="..\..\..\SRC\material\uniaxial\SteelMPF.cpp">
+      <Filter>uniaxial</Filter>
+    </ClCompile>
+    <ClCompile Include="..\..\..\SRC\material\nD\FSAM.cpp">
+      <Filter>nD</Filter>
+    </ClCompile>
+    <ClCompile Include="..\..\..\SRC\material\uniaxial\FRPConfinedConcrete02.cpp">
+      <Filter>uniaxial</Filter>
+    </ClCompile>
+    <ClCompile Include="..\..\..\SRC\material\uniaxial\Steel4.cpp">
+      <Filter>uniaxial</Filter>
+    </ClCompile>
+    <ClCompile Include="..\..\..\SRC\material\section\ElasticWarpingShearSection2d.cpp">
+      <Filter>section</Filter>
+    </ClCompile>
+    <ClCompile Include="..\..\..\SRC\material\section\NDFiberSectionWarping2d.cpp">
+      <Filter>section</Filter>
+    </ClCompile>
+    <ClCompile Include="..\..\..\SRC\material\nD\J2BeamFiber2d.cpp">
+      <Filter>nD\j2Plasticity</Filter>
+    </ClCompile>
+    <ClCompile Include="..\..\..\SRC\material\nD\J2PlateFibre.cpp">
+      <Filter>nD\j2Plasticity</Filter>
+    </ClCompile>
+    <ClCompile Include="..\..\..\SRC\material\nD\PlasticDamageConcrete3d.cpp">
+      <Filter>nD</Filter>
+    </ClCompile>
+    <ClCompile Include="..\..\..\SRC\material\nD\PlasticDamageConcretePlaneStress.cpp">
+      <Filter>nD</Filter>
+    </ClCompile>
+    <ClCompile Include="..\..\..\SRC\material\uniaxial\PY\PySimple3.cpp">
+      <Filter>uniaxial\py_tz_qz</Filter>
+    </ClCompile>
+    <ClCompile Include="..\..\..\SRC\material\nD\J2BeamFiber3d.cpp">
+      <Filter>nD\j2Plasticity</Filter>
+    </ClCompile>
+    <ClCompile Include="..\..\..\SRC\material\section\Elliptical2.cpp">
+      <Filter>section</Filter>
+    </ClCompile>
+    <ClCompile Include="..\..\..\SRC\material\nD\BeamFiberMaterial2d.cpp">
+      <Filter>nD\wrappers</Filter>
+    </ClCompile>
+    <ClCompile Include="..\..\..\SRC\material\nD\ElasticIsotropicBeamFiber2d.cpp">
+      <Filter>nD\elasticIsotropic</Filter>
+    </ClCompile>
+    <ClCompile Include="..\..\..\SRC\material\nD\PlaneStressLayeredMaterial.cpp">
+      <Filter>nD\wrappers</Filter>
+    </ClCompile>
+    <ClCompile Include="..\..\..\SRC\material\nD\PlaneStressRebarMaterial.cpp">
+      <Filter>nD\wrappers</Filter>
+    </ClCompile>
+    <ClCompile Include="..\..\..\SRC\material\nD\PlaneStressSimplifiedJ2.cpp">
+      <Filter>nD\wrappers</Filter>
+    </ClCompile>
+    <ClCompile Include="..\..\..\SRC\material\nD\PlaneStressUserMaterial.cpp">
+      <Filter>nD\wrappers</Filter>
+    </ClCompile>
+    <ClCompile Include="..\..\..\SRC\material\nD\PlateFromPlaneStressMaterial.cpp">
+      <Filter>nD\wrappers</Filter>
+    </ClCompile>
+    <ClCompile Include="..\..\..\SRC\material\nD\PlateRebarMaterial.cpp">
+      <Filter>nD\wrappers</Filter>
+    </ClCompile>
+    <ClCompile Include="..\..\..\SRC\material\uniaxial\ConcreteECThermal.cpp">
+      <Filter>uniaxial</Filter>
+    </ClCompile>
+    <ClCompile Include="..\..\..\SRC\material\uniaxial\ElasticMaterialThermal.cpp">
+      <Filter>uniaxial</Filter>
+    </ClCompile>
+    <ClCompile Include="..\..\..\SRC\material\uniaxial\StainlessECThermal.cpp">
+      <Filter>uniaxial</Filter>
+    </ClCompile>
+    <ClCompile Include="..\..\..\SRC\material\uniaxial\SteelECThermal.cpp">
+      <Filter>uniaxial</Filter>
+    </ClCompile>
+    <ClCompile Include="..\..\..\SRC\material\section\yieldSurface\SoilFootingSection2d.cpp">
+      <Filter>section\ysSection</Filter>
+    </ClCompile>
+    <ClCompile Include="..\..\..\SRC\material\nD\J2PlasticityThermal.cpp">
+      <Filter>nD\j2Plasticity</Filter>
+    </ClCompile>
+    <ClCompile Include="..\..\..\SRC\material\nD\J2ThreeDimensionalThermal.cpp">
+      <Filter>nD\j2Plasticity</Filter>
+    </ClCompile>
+    <ClCompile Include="..\..\..\SRC\material\nD\ElasticIsotropic3DThermal.cpp">
+      <Filter>nD\elasticIsotropic</Filter>
+    </ClCompile>
+    <ClCompile Include="..\..\..\SRC\material\nD\ElasticIsotropicMaterialThermal.cpp">
+      <Filter>nD\elasticIsotropic</Filter>
+    </ClCompile>
+    <ClCompile Include="..\..\..\SRC\material\nD\PlateFiberMaterialThermal.cpp">
+      <Filter>nD\wrappers</Filter>
+    </ClCompile>
+    <ClCompile Include="..\..\..\SRC\material\nD\PlateFromPlaneStressMaterialThermal.cpp">
+      <Filter>nD\wrappers</Filter>
+    </ClCompile>
+    <ClCompile Include="..\..\..\SRC\material\nD\PlateRebarMaterialThermal.cpp">
+      <Filter>nD\wrappers</Filter>
+    </ClCompile>
+    <ClCompile Include="..\..\..\SRC\material\nD\DruckerPrager3DThermal.cpp">
+      <Filter>nD</Filter>
+    </ClCompile>
+    <ClCompile Include="..\..\..\SRC\material\nD\DruckerPragerThermal.cpp">
+      <Filter>nD</Filter>
+    </ClCompile>
+    <ClCompile Include="..\..\..\SRC\material\section\FiberSection3dThermal.cpp">
+      <Filter>section</Filter>
+    </ClCompile>
+    <ClCompile Include="..\..\..\SRC\material\section\FiberSectionGJThermal.cpp">
+      <Filter>section</Filter>
+    </ClCompile>
+    <ClCompile Include="..\..\..\SRC\material\section\LayeredShellFiberSectionThermal.cpp">
+      <Filter>section</Filter>
+    </ClCompile>
+    <ClCompile Include="..\..\..\SRC\material\section\MembranePlateFiberSectionThermal.cpp">
+      <Filter>section</Filter>
+    </ClCompile>
+    <ClCompile Include="..\..\..\SRC\material\uniaxial\BoucWenOriginal.cpp">
+      <Filter>uniaxial</Filter>
+    </ClCompile>
+    <ClCompile Include="..\..\..\SRC\material\uniaxial\DamperMaterial.cpp">
+      <Filter>uniaxial</Filter>
+    </ClCompile>
+    <ClCompile Include="..\..\..\SRC\material\section\integration\RCCircularSectionIntegration.cpp">
+      <Filter>section\integration</Filter>
+    </ClCompile>
+    <ClCompile Include="..\..\..\SRC\material\section\integration\TubeSectionIntegration.cpp">
+      <Filter>section\integration</Filter>
+    </ClCompile>
+    <ClCompile Include="..\..\..\SRC\material\section\BiaxialHysteretic.cpp">
+      <Filter>section</Filter>
+    </ClCompile>
+    <ClCompile Include="..\..\..\SRC\material\nD\stressDensityModel\stressDensity.cpp">
+      <Filter>nD\stressDensityModel</Filter>
+    </ClCompile>
+    <ClCompile Include="..\..\..\SRC\material\uniaxial\GNGMaterial.cpp">
+      <Filter>uniaxial</Filter>
+    </ClCompile>
+    <ClCompile Include="..\..\..\SRC\material\uniaxial\TensionOnlyMaterial.cpp">
+      <Filter>uniaxial</Filter>
+    </ClCompile>
+    <ClCompile Include="..\..\..\SRC\material\uniaxial\SPSW02.cpp">
+      <Filter>uniaxial</Filter>
+    </ClCompile>
+    <ClCompile Include="..\..\..\SRC\material\nD\soil\PressureDependMultiYield03.cpp">
+      <Filter>nD\soilModels</Filter>
+    </ClCompile>
+    <ClCompile Include="..\..\..\SRC\material\nD\BeamFiberMaterial2dPS.cpp">
+      <Filter>nD\wrappers</Filter>
+    </ClCompile>
+    <ClCompile Include="..\..\..\SRC\material\nD\ConcreteMcftNonLinear5.cpp">
+      <Filter>nD</Filter>
+    </ClCompile>
+    <ClCompile Include="..\..\..\SRC\material\nD\ConcreteMcftNonLinear7.cpp">
+      <Filter>nD</Filter>
+    </ClCompile>
+    <ClCompile Include="..\..\..\SRC\material\section\integration\RCTunnelSectionIntegration.cpp">
+      <Filter>section\integration</Filter>
+    </ClCompile>
+    <ClCompile Include="..\..\..\SRC\material\uniaxial\stiffness\ConstantStiffnessDegradation.cpp">
+      <Filter>uniaxial\stiffness</Filter>
+    </ClCompile>
+    <ClCompile Include="..\..\..\SRC\material\uniaxial\stiffness\DuctilityStiffnessDegradation.cpp">
+      <Filter>uniaxial\stiffness</Filter>
+    </ClCompile>
+    <ClCompile Include="..\..\..\SRC\material\uniaxial\stiffness\EnergyStiffnessDegradation.cpp">
+      <Filter>uniaxial\stiffness</Filter>
+    </ClCompile>
+    <ClCompile Include="..\..\..\SRC\material\uniaxial\stiffness\PincheiraStiffnessDegradation.cpp">
+      <Filter>uniaxial\stiffness</Filter>
+    </ClCompile>
+    <ClCompile Include="..\..\..\SRC\material\uniaxial\stiffness\StiffnessDegradation.cpp">
+      <Filter>uniaxial\stiffness</Filter>
+    </ClCompile>
+    <ClCompile Include="..\..\..\SRC\material\uniaxial\stiffness\TclModelBuilderStiffnessDegradationCommand.cpp">
+      <Filter>uniaxial\stiffness</Filter>
+    </ClCompile>
+    <ClCompile Include="..\..\..\SRC\material\uniaxial\strength\ACIStrengthDegradation.cpp">
+      <Filter>uniaxial\strength</Filter>
+    </ClCompile>
+    <ClCompile Include="..\..\..\SRC\material\uniaxial\strength\ConstantStrengthDegradation.cpp">
+      <Filter>uniaxial\strength</Filter>
+    </ClCompile>
+    <ClCompile Include="..\..\..\SRC\material\uniaxial\strength\DuctilityStrengthDegradation.cpp">
+      <Filter>uniaxial\strength</Filter>
+    </ClCompile>
+    <ClCompile Include="..\..\..\SRC\material\uniaxial\strength\EnergyStrengthDegradation.cpp">
+      <Filter>uniaxial\strength</Filter>
+    </ClCompile>
+    <ClCompile Include="..\..\..\SRC\material\uniaxial\strength\PetrangeliStrengthDegradation.cpp">
+      <Filter>uniaxial\strength</Filter>
+    </ClCompile>
+    <ClCompile Include="..\..\..\SRC\material\uniaxial\strength\SectionStrengthDegradation.cpp">
+      <Filter>uniaxial\strength</Filter>
+    </ClCompile>
+    <ClCompile Include="..\..\..\SRC\material\uniaxial\strength\StrengthDegradation.cpp">
+      <Filter>uniaxial\strength</Filter>
+    </ClCompile>
+    <ClCompile Include="..\..\..\SRC\material\uniaxial\strength\TclModelBuilderStrengthDegradationCommand.cpp">
+      <Filter>uniaxial\strength</Filter>
+    </ClCompile>
+    <ClCompile Include="..\..\..\SRC\material\uniaxial\unloading\ConstantUnloadingRule.cpp">
+      <Filter>uniaxial\unloading</Filter>
+    </ClCompile>
+    <ClCompile Include="..\..\..\SRC\material\uniaxial\unloading\EnergyUnloadingRule.cpp">
+      <Filter>uniaxial\unloading</Filter>
+    </ClCompile>
+    <ClCompile Include="..\..\..\SRC\material\uniaxial\unloading\KarsanUnloadingRule.cpp">
+      <Filter>uniaxial\unloading</Filter>
+    </ClCompile>
+    <ClCompile Include="..\..\..\SRC\material\uniaxial\unloading\TakedaUnloadingRule.cpp">
+      <Filter>uniaxial\unloading</Filter>
+    </ClCompile>
+    <ClCompile Include="..\..\..\SRC\material\uniaxial\unloading\TclModelBuilderUnloadingRuleCommand.cpp">
+      <Filter>uniaxial\unloading</Filter>
+    </ClCompile>
+    <ClCompile Include="..\..\..\SRC\material\uniaxial\unloading\UnloadingRule.cpp">
+      <Filter>uniaxial\unloading</Filter>
+    </ClCompile>
+    <ClCompile Include="..\..\..\SRC\material\uniaxial\MaterialState.cpp">
+      <Filter>uniaxial</Filter>
+    </ClCompile>
+    <ClCompile Include="..\..\..\SRC\material\uniaxial\OOHystereticMaterial.cpp">
+      <Filter>uniaxial</Filter>
+    </ClCompile>
+    <ClCompile Include="..\..\..\SRC\material\uniaxial\Steel02Fatigue.cpp">
+      <Filter>uniaxial</Filter>
+    </ClCompile>
+    <ClCompile Include="..\..\..\SRC\material\uniaxial\Concrete02IS.cpp">
+      <Filter>uniaxial</Filter>
+    </ClCompile>
+    <ClCompile Include="..\..\..\SRC\material\uniaxial\backbone\MultilinearBackbone.cpp">
+      <Filter>uniaxial\backbone</Filter>
+    </ClCompile>
+    <ClCompile Include="..\..\..\SRC\material\uniaxial\ExternalUniaxialMaterial.cpp">
+      <Filter>uniaxial</Filter>
+    </ClCompile>
+    <ClCompile Include="..\..\..\SRC\material\nD\ExternalNDMaterial.cpp">
+      <Filter>nD</Filter>
+    </ClCompile>
+    <ClCompile Include="..\..\..\SRC\material\uniaxial\HardeningMaterial2.cpp">
+      <Filter>uniaxial</Filter>
+    </ClCompile>
+    <ClCompile Include="..\..\..\SRC\material\nD\matCMM\MaterialCMM.cpp">
+      <Filter>nD\matCMM</Filter>
+    </ClCompile>
+    <ClCompile Include="..\..\..\SRC\material\section\fiber\NDFiber2d.cpp">
+      <Filter>section\fiber</Filter>
+    </ClCompile>
+    <ClCompile Include="..\..\..\SRC\material\section\fiber\NDFiber3d.cpp">
+      <Filter>section\fiber</Filter>
+    </ClCompile>
+    <ClCompile Include="..\..\..\SRC\material\section\ElasticBDShearSection2d.cpp">
+      <Filter>section</Filter>
+    </ClCompile>
+    <ClCompile Include="..\..\..\SRC\material\section\TimoshenkoSection3d.cpp">
+      <Filter>section</Filter>
+    </ClCompile>
+    <ClCompile Include="..\..\..\SRC\material\section\WFFiberSection2d.cpp">
+      <Filter>section</Filter>
+    </ClCompile>
+    <ClCompile Include="..\..\..\SRC\material\section\WSection2d.cpp">
+      <Filter>section</Filter>
+    </ClCompile>
+    <ClCompile Include="..\..\..\SRC\material\uniaxial\backbone\CappedBackbone.cpp">
+      <Filter>uniaxial\backbone</Filter>
+    </ClCompile>
+    <ClCompile Include="..\..\..\SRC\material\uniaxial\backbone\LinearCappedBackbone.cpp">
+      <Filter>uniaxial\backbone</Filter>
+    </ClCompile>
+    <ClCompile Include="..\..\..\SRC\material\uniaxial\BackboneMaterial.cpp">
+      <Filter>uniaxial</Filter>
+    </ClCompile>
+    <ClCompile Include="..\..\..\SRC\material\uniaxial\backbone\MaterialBackbone.cpp">
+      <Filter>uniaxial\backbone</Filter>
+    </ClCompile>
+    <ClCompile Include="..\..\..\SRC\material\uniaxial\fedeas\PlasticDamageMaterial.cpp">
+      <Filter>uniaxial\fedeas</Filter>
+    </ClCompile>
+    <ClCompile Include="..\..\..\SRC\material\uniaxial\limitState\PinchingLimitStateMaterial.cpp">
+      <Filter>uniaxial\LimitState</Filter>
+    </ClCompile>
+    <ClCompile Include="..\..\..\SRC\material\uniaxial\BraceMaterial.cpp">
+      <Filter>uniaxial</Filter>
+    </ClCompile>
+    <ClCompile Include="..\..\..\SRC\material\uniaxial\Concrete05.cpp">
+      <Filter>uniaxial</Filter>
+    </ClCompile>
+    <ClCompile Include="..\..\..\SRC\material\uniaxial\ContinuumUniaxial.cpp">
+      <Filter>uniaxial</Filter>
+    </ClCompile>
+    <ClCompile Include="..\..\..\SRC\material\uniaxial\ElasticBDMaterial.cpp">
+      <Filter>uniaxial</Filter>
+    </ClCompile>
+    <ClCompile Include="..\..\..\SRC\material\uniaxial\ElasticPowerFunc.cpp">
+      <Filter>uniaxial</Filter>
+    </ClCompile>
+    <ClCompile Include="..\..\..\SRC\material\uniaxial\IMKBilin.cpp">
+      <Filter>uniaxial</Filter>
+    </ClCompile>
+    <ClCompile Include="..\..\..\SRC\material\uniaxial\IMKPeakOriented.cpp">
+      <Filter>uniaxial</Filter>
+    </ClCompile>
+    <ClCompile Include="..\..\..\SRC\material\uniaxial\IMKPinching.cpp">
+      <Filter>uniaxial</Filter>
+    </ClCompile>
+    <ClCompile Include="..\..\..\SRC\material\uniaxial\Neoprene.cpp">
+      <Filter>uniaxial</Filter>
+    </ClCompile>
+    <ClCompile Include="..\..\..\SRC\material\uniaxial\SecantConcrete.cpp">
+      <Filter>uniaxial</Filter>
+    </ClCompile>
+    <ClCompile Include="..\..\..\SRC\material\nD\PressureDependentElastic3D.cpp">
+      <Filter>nD</Filter>
+    </ClCompile>
+    <ClCompile Include="..\..\..\SRC\material\nD\FeapMaterial.cpp">
+      <Filter>nD</Filter>
+    </ClCompile>
+    <ClCompile Include="..\..\..\SRC\material\nD\UWmaterials\BoundingCamClay.cpp">
+      <Filter>nD\UWmaterials</Filter>
+    </ClCompile>
+    <ClCompile Include="..\..\..\SRC\material\nD\UWmaterials\BoundingCamClay3D.cpp">
+      <Filter>nD\UWmaterials</Filter>
+    </ClCompile>
+    <ClCompile Include="..\..\..\SRC\material\nD\UWmaterials\BoundingCamClayPlaneStrain.cpp">
+      <Filter>nD\UWmaterials</Filter>
+    </ClCompile>
+    <ClCompile Include="..\..\..\SRC\material\nD\UWmaterials\ContactMaterial2D.cpp">
+      <Filter>nD\UWmaterials</Filter>
+    </ClCompile>
+    <ClCompile Include="..\..\..\SRC\material\nD\UWmaterials\ContactMaterial3D.cpp">
+      <Filter>nD\UWmaterials</Filter>
+    </ClCompile>
+    <ClCompile Include="..\..\..\SRC\material\nD\UWmaterials\DruckerPrager.cpp">
+      <Filter>nD\UWmaterials</Filter>
+    </ClCompile>
+    <ClCompile Include="..\..\..\SRC\material\nD\UWmaterials\DruckerPrager3D.cpp">
+      <Filter>nD\UWmaterials</Filter>
+    </ClCompile>
+    <ClCompile Include="..\..\..\SRC\material\nD\UWmaterials\DruckerPragerPlaneStrain.cpp">
+      <Filter>nD\UWmaterials</Filter>
+    </ClCompile>
+    <ClCompile Include="..\..\..\SRC\material\nD\UWmaterials\InitialStateAnalysisWrapper.cpp">
+      <Filter>nD\UWmaterials</Filter>
+    </ClCompile>
+    <ClCompile Include="..\..\..\SRC\material\nD\UWmaterials\J2CyclicBoundingSurface.cpp">
+      <Filter>nD\UWmaterials</Filter>
+    </ClCompile>
+    <ClCompile Include="..\..\..\SRC\material\nD\UWmaterials\ManzariDafalias.cpp">
+      <Filter>nD\UWmaterials</Filter>
+    </ClCompile>
+    <ClCompile Include="..\..\..\SRC\material\nD\UWmaterials\ManzariDafalias3D.cpp">
+      <Filter>nD\UWmaterials</Filter>
+    </ClCompile>
+    <ClCompile Include="..\..\..\SRC\material\nD\UWmaterials\ManzariDafalias3DRO.cpp">
+      <Filter>nD\UWmaterials</Filter>
+    </ClCompile>
+    <ClCompile Include="..\..\..\SRC\material\nD\UWmaterials\ManzariDafaliasPlaneStrain.cpp">
+      <Filter>nD\UWmaterials</Filter>
+    </ClCompile>
+    <ClCompile Include="..\..\..\SRC\material\nD\UWmaterials\ManzariDafaliasPlaneStrainRO.cpp">
+      <Filter>nD\UWmaterials</Filter>
+    </ClCompile>
+    <ClCompile Include="..\..\..\SRC\material\nD\UWmaterials\ManzariDafaliasRO.cpp">
+      <Filter>nD\UWmaterials</Filter>
+    </ClCompile>
+    <ClCompile Include="..\..\..\SRC\material\nD\UWmaterials\PM4Sand.cpp">
+      <Filter>nD\UWmaterials</Filter>
+    </ClCompile>
+    <ClCompile Include="..\..\..\SRC\material\nD\UWmaterials\PM4Silt.cpp">
+      <Filter>nD\UWmaterials</Filter>
+    </ClCompile>
+    <ClCompile Include="..\..\..\SRC\material\nD\UVCmultiaxial.cpp">
+      <Filter>nD</Filter>
+    </ClCompile>
+    <ClCompile Include="..\..\..\SRC\material\nD\UVCplanestress.cpp">
+      <Filter>nD</Filter>
+    </ClCompile>
+    <ClCompile Include="..\..\..\SRC\material\uniaxial\UVCuniaxial.cpp">
+      <Filter>uniaxial</Filter>
+    </ClCompile>
+    <ClCompile Include="..\..\..\SRC\material\uniaxial\Bilin.cpp">
+      <Filter>uniaxial</Filter>
+    </ClCompile>
+    <ClCompile Include="..\..\..\SRC\material\uniaxial\Bilin02.cpp">
+      <Filter>uniaxial</Filter>
+    </ClCompile>
+    <ClCompile Include="..\..\..\SRC\material\uniaxial\TDConcrete.cpp">
+      <Filter>uniaxial</Filter>
+    </ClCompile>
+    <ClCompile Include="..\..\..\SRC\material\uniaxial\TDConcreteEXP.cpp">
+      <Filter>uniaxial</Filter>
+    </ClCompile>
+    <ClCompile Include="..\..\..\SRC\material\uniaxial\TDConcreteMC10.cpp">
+      <Filter>uniaxial</Filter>
+    </ClCompile>
+    <ClCompile Include="..\..\..\SRC\material\uniaxial\TDConcreteMC10NL.cpp">
+      <Filter>uniaxial</Filter>
+    </ClCompile>
+    <ClCompile Include="..\..\..\SRC\material\uniaxial\DegradingPinchedBW.cpp">
+      <Filter>uniaxial</Filter>
+    </ClCompile>
+    <ClCompile Include="..\..\..\SRC\material\uniaxial\SLModel.cpp">
+      <Filter>uniaxial</Filter>
+    </ClCompile>
+    <ClCompile Include="..\..\..\SRC\material\nD\IncrementalElasticIsotropicThreeDimensional.cpp">
+      <Filter>nD\elasticIsotropic</Filter>
+    </ClCompile>
+    <ClCompile Include="..\..\..\SRC\material\nD\UWmaterials\J2CyclicBoundingSurface3D.cpp">
+      <Filter>nD\UWmaterials</Filter>
+    </ClCompile>
+    <ClCompile Include="..\..\..\SRC\material\nD\UWmaterials\J2CyclicBoundingSurfacePlaneStrain.cpp">
+      <Filter>nD\UWmaterials</Filter>
+    </ClCompile>
+    <ClCompile Include="..\..\..\SRC\material\uniaxial\HystereticPoly.cpp">
+      <Filter>uniaxial</Filter>
+    </ClCompile>
+    <ClCompile Include="..\..\..\SRC\material\section\FiberSectionWarping3d.cpp">
+      <Filter>section</Filter>
+    </ClCompile>
+    <ClCompile Include="..\..\..\SRC\material\section\FiberSectionAsym3d.cpp">
+      <Filter>section</Filter>
+    </ClCompile>
+    <ClCompile Include="..\..\..\SRC\material\uniaxial\SteelFractureDI.cpp">
+      <Filter>uniaxial</Filter>
+    </ClCompile>
+    <ClCompile Include="..\..\..\SRC\material\uniaxial\Masonry.cpp">
+      <Filter>uniaxial</Filter>
+    </ClCompile>
+    <ClCompile Include="..\..\..\SRC\material\uniaxial\Trilinwp.cpp">
+      <Filter>uniaxial</Filter>
+    </ClCompile>
+    <ClCompile Include="..\..\..\SRC\material\uniaxial\Trilinwp2.cpp">
+      <Filter>uniaxial</Filter>
+    </ClCompile>
+    <ClCompile Include="..\..\..\SRC\material\uniaxial\Masonryt.cpp">
+      <Filter>uniaxial</Filter>
+    </ClCompile>
+    <ClCompile Include="..\..\..\SRC\material\uniaxial\SMAMaterial.cpp">
+      <Filter>uniaxial</Filter>
+    </ClCompile>
+    <ClCompile Include="..\..\..\SRC\material\uniaxial\PY\QzLiq1.cpp">
+      <Filter>uniaxial\py_tz_qz</Filter>
+    </ClCompile>
+    <ClCompile Include="..\..\..\SRC\material\section\integration\HSSSectionIntegration.cpp">
+      <Filter>section\integration</Filter>
+    </ClCompile>
+    <ClCompile Include="..\..\..\SRC\material\nD\UANDESmaterials\SAniSandMS.cpp">
+      <Filter>nD</Filter>
+    </ClCompile>
+    <ClCompile Include="..\..\..\SRC\material\nD\UANDESmaterials\SAniSandMS3D.cpp">
+      <Filter>nD</Filter>
+    </ClCompile>
+    <ClCompile Include="..\..\..\SRC\material\nD\UANDESmaterials\SAniSandMSPlaneStrain.cpp">
+      <Filter>nD</Filter>
+    </ClCompile>
+    <ClCompile Include="..\..\..\SRC\material\uniaxial\SteelDRC.cpp">
+      <Filter>uniaxial</Filter>
+    </ClCompile>
+    <ClCompile Include="..\..\..\SRC\material\section\DoubleMembranePlateFiberSection.cpp">
+      <Filter>section</Filter>
+    </ClCompile>
+    <ClCompile Include="..\..\..\SRC\material\uniaxial\backbone\CementedSoil.cpp">
+      <Filter>uniaxial\backbone</Filter>
+    </ClCompile>
+    <ClCompile Include="..\..\..\SRC\material\uniaxial\backbone\LiquefiedSand.cpp">
+      <Filter>uniaxial\backbone</Filter>
+    </ClCompile>
+    <ClCompile Include="..\..\..\SRC\material\uniaxial\backbone\ReeseStiffClayAboveWS.cpp">
+      <Filter>uniaxial\backbone</Filter>
+    </ClCompile>
+    <ClCompile Include="..\..\..\SRC\material\uniaxial\backbone\VuggyLimestone.cpp">
+      <Filter>uniaxial\backbone</Filter>
+    </ClCompile>
+    <ClCompile Include="..\..\..\SRC\material\uniaxial\backbone\WeakRock.cpp">
+      <Filter>uniaxial\backbone</Filter>
+    </ClCompile>
+    <ClCompile Include="..\..\..\SRC\material\uniaxial\MultiplierMaterial.cpp">
+      <Filter>uniaxial</Filter>
+    </ClCompile>
+    <ClCompile Include="..\..\..\SRC\material\uniaxial\BoucWenInfill.cpp">
+      <Filter>uniaxial</Filter>
+    </ClCompile>
+    <ClCompile Include="..\..\..\SRC\material\uniaxial\Trilinwpd.cpp">
+      <Filter>uniaxial</Filter>
+    </ClCompile>
+    <ClCompile Include="..\..\..\SRC\material\uniaxial\HystereticAsym.cpp">
+      <Filter>uniaxial</Filter>
+    </ClCompile>
+    <ClCompile Include="..\..\..\SRC\material\uniaxial\HystereticSmooth.cpp">
+      <Filter>uniaxial</Filter>
+    </ClCompile>
+    <ClCompile Include="..\..\..\SRC\material\nD\ElasticOrthotropicPlaneStress.cpp">
+      <Filter>nD</Filter>
+    </ClCompile>
+    <ClCompile Include="..\..\..\SRC\material\nD\ElasticPlaneStress.cpp">
+      <Filter>nD</Filter>
+    </ClCompile>
+    <ClCompile Include="..\..\..\SRC\material\nD\VonPapaDamage.cpp">
+      <Filter>nD</Filter>
+    </ClCompile>
+    <ClCompile Include="..\..\..\SRC\material\uniaxial\FRCC.cpp">
+      <Filter>uniaxial</Filter>
+    </ClCompile>
+    <ClCompile Include="..\..\..\SRC\material\uniaxial\CoulombDamperMaterial.cpp">
+      <Filter>uniaxial</Filter>
+    </ClCompile>
+    <ClCompile Include="..\..\..\SRC\material\uniaxial\HystereticSMMaterial.cpp">
+      <Filter>uniaxial</Filter>
+    </ClCompile>
+    <ClCompile Include="..\..\..\SRC\material\uniaxial\ConcreteZBH_fitted.cpp">
+      <Filter>uniaxial</Filter>
+    </ClCompile>
+    <ClCompile Include="..\..\..\SRC\material\uniaxial\ConcreteZBH_original.cpp">
+      <Filter>uniaxial</Filter>
+    </ClCompile>
+    <ClCompile Include="..\..\..\SRC\material\uniaxial\ConcreteZBH_smoothed.cpp">
+      <Filter>uniaxial</Filter>
+    </ClCompile>
+    <ClCompile Include="..\..\..\SRC\material\uniaxial\FlagShapeMaterial.cpp">
+      <Filter>uniaxial</Filter>
+    </ClCompile>
+    <ClCompile Include="..\..\..\SRC\material\uniaxial\Hertzdamp.cpp">
+      <Filter>uniaxial</Filter>
+    </ClCompile>
+    <ClCompile Include="..\..\..\SRC\material\uniaxial\JankowskiImpact.cpp">
+      <Filter>uniaxial</Filter>
+    </ClCompile>
+    <ClCompile Include="..\..\..\SRC\material\uniaxial\ViscoelasticGap.cpp">
+      <Filter>uniaxial</Filter>
+    </ClCompile>
+  </ItemGroup>
+  <ItemGroup>
+    <ClInclude Include="..\..\..\SRC\material\uniaxial\AxialSp.h">
+      <Filter>uniaxial</Filter>
+    </ClInclude>
+    <ClInclude Include="..\..\..\SRC\material\uniaxial\AxialSpHD.h">
+      <Filter>uniaxial</Filter>
+    </ClInclude>
+    <ClInclude Include="..\..\..\SRC\material\uniaxial\BWBN.h">
+      <Filter>uniaxial</Filter>
+    </ClInclude>
+    <ClInclude Include="..\..\..\SRC\material\uniaxial\BarSlipMaterial.h">
+      <Filter>uniaxial</Filter>
+    </ClInclude>
+    <ClInclude Include="..\..\..\SRC\material\uniaxial\BilinearOilDamper.h">
+      <Filter>uniaxial</Filter>
+    </ClInclude>
+    <ClInclude Include="..\..\..\SRC\material\uniaxial\Bond_SP01.h">
+      <Filter>uniaxial</Filter>
+    </ClInclude>
+    <ClInclude Include="..\..\..\SRC\material\uniaxial\BoucWenMaterial.h">
+      <Filter>uniaxial</Filter>
+    </ClInclude>
+    <ClInclude Include="..\..\..\SRC\material\uniaxial\CFSSSWP.h">
+      <Filter>uniaxial</Filter>
+    </ClInclude>
+    <ClInclude Include="..\..\..\SRC\material\uniaxial\CFSWSWP.h">
+      <Filter>uniaxial</Filter>
+    </ClInclude>
+    <ClInclude Include="..\..\..\SRC\material\uniaxial\CableMaterial.h">
+      <Filter>uniaxial</Filter>
+    </ClInclude>
+    <ClInclude Include="..\..\..\SRC\material\uniaxial\Cast.h">
+      <Filter>uniaxial</Filter>
+    </ClInclude>
+    <ClInclude Include="..\..\..\SRC\material\uniaxial\ASD_SMA_3K.h">
+      <Filter>uniaxial</Filter>
+    </ClInclude>
+    <ClInclude Include="..\..\..\SRC\material\uniaxial\Concrete01.h">
+      <Filter>uniaxial</Filter>
+    </ClInclude>
+    <ClInclude Include="..\..\..\SRC\material\uniaxial\Concrete01WithSITC.h">
+      <Filter>uniaxial</Filter>
+    </ClInclude>
+    <ClInclude Include="..\..\..\SRC\material\uniaxial\Concrete02.h">
+      <Filter>uniaxial</Filter>
+    </ClInclude>
+    <ClInclude Include="..\..\..\SRC\material\uniaxial\Concrete02Thermal.h">
+      <Filter>uniaxial</Filter>
+    </ClInclude>
+    <ClInclude Include="..\..\..\SRC\material\uniaxial\Concrete04.h">
+      <Filter>uniaxial</Filter>
+    </ClInclude>
+    <ClInclude Include="..\..\..\SRC\material\uniaxial\Concrete06.h">
+      <Filter>uniaxial</Filter>
+    </ClInclude>
+    <ClInclude Include="..\..\..\SRC\material\uniaxial\Concrete07.h">
+      <Filter>uniaxial</Filter>
+    </ClInclude>
+    <ClInclude Include="..\..\..\SRC\material\uniaxial\ConcreteD.h">
+      <Filter>uniaxial</Filter>
+    </ClInclude>
+    <ClInclude Include="..\..\..\SRC\material\uniaxial\ConcreteSakaiKawashima.h">
+      <Filter>uniaxial</Filter>
+    </ClInclude>
+    <ClInclude Include="..\..\..\SRC\material\uniaxial\ConcretewBeta.h">
+      <Filter>uniaxial</Filter>
+    </ClInclude>
+    <ClInclude Include="..\..\..\SRC\material\uniaxial\ConfinedConcrete01.h">
+      <Filter>uniaxial</Filter>
+    </ClInclude>
+    <ClInclude Include="..\..\..\SRC\material\uniaxial\CubicSpline.h">
+      <Filter>uniaxial</Filter>
+    </ClInclude>
+    <ClInclude Include="..\..\..\SRC\material\uniaxial\DrainMaterial.h">
+      <Filter>uniaxial</Filter>
+    </ClInclude>
+    <ClInclude Include="..\..\..\SRC\material\uniaxial\ECC01.h">
+      <Filter>uniaxial</Filter>
+    </ClInclude>
+    <ClInclude Include="..\..\..\SRC\material\uniaxial\ENTMaterial.h">
+      <Filter>uniaxial</Filter>
+    </ClInclude>
+    <ClInclude Include="..\..\..\SRC\material\uniaxial\EPPGapMaterial.h">
+      <Filter>uniaxial</Filter>
+    </ClInclude>
+    <ClInclude Include="..\..\..\SRC\material\uniaxial\Elastic2Material.h">
+      <Filter>uniaxial</Filter>
+    </ClInclude>
+    <ClInclude Include="..\..\..\SRC\material\uniaxial\ElasticBilin.h">
+      <Filter>uniaxial</Filter>
+    </ClInclude>
+    <ClInclude Include="..\..\..\SRC\material\uniaxial\ElasticMaterial.h">
+      <Filter>uniaxial</Filter>
+    </ClInclude>
+    <ClInclude Include="..\..\..\SRC\material\uniaxial\ElasticMultiLinear.h">
+      <Filter>uniaxial</Filter>
+    </ClInclude>
+    <ClInclude Include="..\..\..\SRC\material\uniaxial\ElasticPPMaterial.h">
+      <Filter>uniaxial</Filter>
+    </ClInclude>
+    <ClInclude Include="..\..\..\SRC\material\uniaxial\FRPConfinedConcrete.h">
+      <Filter>uniaxial</Filter>
+    </ClInclude>
+    <ClInclude Include="..\..\..\SRC\material\uniaxial\FatigueMaterial.h">
+      <Filter>uniaxial</Filter>
+    </ClInclude>
+    <ClInclude Include="..\..\..\SRC\material\uniaxial\FedeasMaterial.h">
+      <Filter>uniaxial</Filter>
+    </ClInclude>
+    <ClInclude Include="..\..\..\SRC\material\uniaxial\HardeningMaterial.h">
+      <Filter>uniaxial</Filter>
+    </ClInclude>
+    <ClInclude Include="..\..\..\SRC\material\uniaxial\HookGap.h">
+      <Filter>uniaxial</Filter>
+    </ClInclude>
+    <ClInclude Include="..\..\..\SRC\material\uniaxial\HyperbolicGapMaterial.h">
+      <Filter>uniaxial</Filter>
+    </ClInclude>
+    <ClInclude Include="..\..\..\SRC\material\uniaxial\HystereticMaterial.h">
+      <Filter>uniaxial</Filter>
+    </ClInclude>
+    <ClInclude Include="..\..\..\SRC\material\uniaxial\ImpactMaterial.h">
+      <Filter>uniaxial</Filter>
+    </ClInclude>
+    <ClInclude Include="..\..\..\SRC\material\uniaxial\InitStrainMaterial.h">
+      <Filter>uniaxial</Filter>
+    </ClInclude>
+    <ClInclude Include="..\..\..\SRC\material\uniaxial\InitStressMaterial.h">
+      <Filter>uniaxial</Filter>
+    </ClInclude>
+    <ClInclude Include="..\..\..\SRC\material\uniaxial\KikuchiAikenHDR.h">
+      <Filter>uniaxial</Filter>
+    </ClInclude>
+    <ClInclude Include="..\..\..\SRC\material\uniaxial\KikuchiAikenLRB.h">
+      <Filter>uniaxial</Filter>
+    </ClInclude>
+    <ClInclude Include="..\..\..\SRC\material\uniaxial\Maxwell.h">
+      <Filter>uniaxial</Filter>
+    </ClInclude>
+    <ClInclude Include="..\..\..\Src\material\uniaxial\MinMaxMaterial.h">
+      <Filter>uniaxial</Filter>
+    </ClInclude>
+    <ClInclude Include="..\..\..\SRC\material\uniaxial\ModIMKPeakOriented.h">
+      <Filter>uniaxial</Filter>
+    </ClInclude>
+    <ClInclude Include="..\..\..\SRC\material\uniaxial\ModIMKPeakOriented02.h">
+      <Filter>uniaxial</Filter>
+    </ClInclude>
+    <ClInclude Include="..\..\..\SRC\material\uniaxial\ModIMKPinching.h">
+      <Filter>uniaxial</Filter>
+    </ClInclude>
+    <ClInclude Include="..\..\..\SRC\material\uniaxial\ModIMKPinching02.h">
+      <Filter>uniaxial</Filter>
+    </ClInclude>
+    <ClInclude Include="..\..\..\SRC\material\uniaxial\MultiLinear.h">
+      <Filter>uniaxial</Filter>
+    </ClInclude>
+    <ClInclude Include="..\..\..\SRC\material\uniaxial\NewUniaxialMaterial.h">
+      <Filter>uniaxial</Filter>
+    </ClInclude>
+    <ClInclude Include="..\..\..\SRC\material\uniaxial\OriginCentered.h">
+      <Filter>uniaxial</Filter>
+    </ClInclude>
+    <ClInclude Include="..\..\..\SRC\material\uniaxial\ParallelMaterial.h">
+      <Filter>uniaxial</Filter>
+    </ClInclude>
+    <ClInclude Include="..\..\..\SRC\material\uniaxial\PathIndependentMaterial.h">
+      <Filter>uniaxial</Filter>
+    </ClInclude>
+    <ClInclude Include="..\..\..\SRC\material\uniaxial\Pinching4Material.h">
+      <Filter>uniaxial</Filter>
+    </ClInclude>
+    <ClInclude Include="..\..\..\SRC\material\uniaxial\RambergOsgoodSteel.h">
+      <Filter>uniaxial</Filter>
+    </ClInclude>
+    <ClInclude Include="..\..\..\SRC\material\uniaxial\ReinforcingSteel.h">
+      <Filter>uniaxial</Filter>
+    </ClInclude>
+    <ClInclude Include="..\..\..\SRC\material\uniaxial\ResilienceLow.h">
+      <Filter>uniaxial</Filter>
+    </ClInclude>
+    <ClInclude Include="..\..\..\SRC\material\uniaxial\ResilienceMaterialHR.h">
+      <Filter>uniaxial</Filter>
+    </ClInclude>
+    <ClInclude Include="..\..\..\SRC\material\uniaxial\SAWSMaterial.h">
+      <Filter>uniaxial</Filter>
+    </ClInclude>
+    <ClInclude Include="..\..\..\SRC\material\uniaxial\SelfCenteringMaterial.h">
+      <Filter>uniaxial</Filter>
+    </ClInclude>
+    <ClInclude Include="..\..\..\SRC\material\uniaxial\SeriesMaterial.h">
+      <Filter>uniaxial</Filter>
+    </ClInclude>
+    <ClInclude Include="..\..\..\SRC\material\uniaxial\ShearPanelMaterial.h">
+      <Filter>uniaxial</Filter>
+    </ClInclude>
+    <ClInclude Include="..\..\..\SRC\material\uniaxial\SimpleFractureMaterial.h">
+      <Filter>uniaxial</Filter>
+    </ClInclude>
+    <ClInclude Include="..\..\..\SRC\material\uniaxial\SmoothPSConcrete.h">
+      <Filter>uniaxial</Filter>
+    </ClInclude>
+    <ClInclude Include="..\..\..\SRC\material\uniaxial\Steel01.h">
+      <Filter>uniaxial</Filter>
+    </ClInclude>
+    <ClInclude Include="..\..\..\SRC\material\uniaxial\Steel01Thermal.h">
+      <Filter>uniaxial</Filter>
+    </ClInclude>
+    <ClInclude Include="..\..\..\SRC\material\uniaxial\Steel02.h">
+      <Filter>uniaxial</Filter>
+    </ClInclude>
+    <ClInclude Include="..\..\..\SRC\material\uniaxial\Steel02Thermal.h">
+      <Filter>uniaxial</Filter>
+    </ClInclude>
+    <ClInclude Include="..\..\..\SRC\material\uniaxial\Steel03.h">
+      <Filter>uniaxial</Filter>
+    </ClInclude>
+    <ClInclude Include="..\..\..\SRC\material\uniaxial\Steel2.h">
+      <Filter>uniaxial</Filter>
+    </ClInclude>
+    <ClInclude Include="..\..\..\SRC\material\uniaxial\SteelBRB.h">
+      <Filter>uniaxial</Filter>
+    </ClInclude>
+    <ClInclude Include="..\..\..\SRC\material\uniaxial\SteelMP.h">
+      <Filter>uniaxial</Filter>
+    </ClInclude>
+    <ClInclude Include="..\..\..\SRC\material\uniaxial\TriMatrix.h">
+      <Filter>uniaxial</Filter>
+    </ClInclude>
+    <ClInclude Include="..\..\..\SRC\material\uniaxial\UniaxialJ2Plasticity.h">
+      <Filter>uniaxial</Filter>
+    </ClInclude>
+    <ClInclude Include="..\..\..\SRC\material\uniaxial\UniaxialMaterial.h">
+      <Filter>uniaxial</Filter>
+    </ClInclude>
+    <ClInclude Include="..\..\..\SRC\material\uniaxial\ViscousDamper.h">
+      <Filter>uniaxial</Filter>
+    </ClInclude>
+    <ClInclude Include="..\..\..\SRC\material\uniaxial\ViscousMaterial.h">
+      <Filter>uniaxial</Filter>
+    </ClInclude>
+    <ClInclude Include="..\..\..\SRC\material\uniaxial\WrapperUniaxialMaterial.h">
+      <Filter>uniaxial</Filter>
+    </ClInclude>
+    <ClInclude Include="..\..\..\SRC\material\uniaxial\pyUCLA.h">
+      <Filter>uniaxial</Filter>
+    </ClInclude>
+    <ClInclude Include="..\..\..\SRC\material\uniaxial\fedeas\FedeasBond1Material.h">
+      <Filter>uniaxial\fedeas</Filter>
+    </ClInclude>
+    <ClInclude Include="..\..\..\SRC\material\uniaxial\fedeas\FedeasBond2Material.h">
+      <Filter>uniaxial\fedeas</Filter>
+    </ClInclude>
+    <ClInclude Include="..\..\..\SRC\material\uniaxial\fedeas\FedeasConcr1Material.h">
+      <Filter>uniaxial\fedeas</Filter>
+    </ClInclude>
+    <ClInclude Include="..\..\..\SRC\material\uniaxial\fedeas\FedeasConcr2Material.h">
+      <Filter>uniaxial\fedeas</Filter>
+    </ClInclude>
+    <ClInclude Include="..\..\..\SRC\material\uniaxial\fedeas\FedeasConcr3Material.h">
+      <Filter>uniaxial\fedeas</Filter>
+    </ClInclude>
+    <ClInclude Include="..\..\..\SRC\material\uniaxial\fedeas\FedeasHardeningMaterial.h">
+      <Filter>uniaxial\fedeas</Filter>
+    </ClInclude>
+    <ClInclude Include="..\..\..\SRC\material\uniaxial\fedeas\FedeasHyster1Material.h">
+      <Filter>uniaxial\fedeas</Filter>
+    </ClInclude>
+    <ClInclude Include="..\..\..\SRC\material\uniaxial\fedeas\FedeasHyster2Material.h">
+      <Filter>uniaxial\fedeas</Filter>
+    </ClInclude>
+    <ClInclude Include="..\..\..\SRC\material\uniaxial\fedeas\FedeasSteel1Material.h">
+      <Filter>uniaxial\fedeas</Filter>
+    </ClInclude>
+    <ClInclude Include="..\..\..\SRC\material\uniaxial\fedeas\FedeasSteel2Material.h">
+      <Filter>uniaxial\fedeas</Filter>
+    </ClInclude>
+    <ClInclude Include="..\..\..\SRC\material\uniaxial\drain\DrainBilinearMaterial.h">
+      <Filter>uniaxial\drain</Filter>
+    </ClInclude>
+    <ClInclude Include="..\..\..\SRC\material\uniaxial\drain\DrainClough1Material.h">
+      <Filter>uniaxial\drain</Filter>
+    </ClInclude>
+    <ClInclude Include="..\..\..\SRC\material\uniaxial\drain\DrainClough2Material.h">
+      <Filter>uniaxial\drain</Filter>
+    </ClInclude>
+    <ClInclude Include="..\..\..\SRC\material\uniaxial\drain\DrainHardeningMaterial.h">
+      <Filter>uniaxial\drain</Filter>
+    </ClInclude>
+    <ClInclude Include="..\..\..\SRC\material\uniaxial\drain\DrainPinch1Material.h">
+      <Filter>uniaxial\drain</Filter>
+    </ClInclude>
+    <ClInclude Include="..\..\..\SRC\material\uniaxial\PY\PyLiq1.h">
+      <Filter>uniaxial\py_tz_qz</Filter>
+    </ClInclude>
+    <ClInclude Include="..\..\..\Src\material\uniaxial\Py\PySimple1.h">
+      <Filter>uniaxial\py_tz_qz</Filter>
+    </ClInclude>
+    <ClInclude Include="..\..\..\SRC\material\uniaxial\PY\PySimple1Gen.h">
+      <Filter>uniaxial\py_tz_qz</Filter>
+    </ClInclude>
+    <ClInclude Include="..\..\..\SRC\material\uniaxial\PY\PySimple2.h">
+      <Filter>uniaxial\py_tz_qz</Filter>
+    </ClInclude>
+    <ClInclude Include="..\..\..\Src\material\uniaxial\Py\QzSimple1.h">
+      <Filter>uniaxial\py_tz_qz</Filter>
+    </ClInclude>
+    <ClInclude Include="..\..\..\SRC\material\uniaxial\PY\QzSimple2.h">
+      <Filter>uniaxial\py_tz_qz</Filter>
+    </ClInclude>
+    <ClInclude Include="..\..\..\SRC\material\uniaxial\PY\ShallowFoundationGen.h">
+      <Filter>uniaxial\py_tz_qz</Filter>
+    </ClInclude>
+    <ClInclude Include="..\..\..\SRC\material\uniaxial\PY\TzLiq1.h">
+      <Filter>uniaxial\py_tz_qz</Filter>
+    </ClInclude>
+    <ClInclude Include="..\..\..\Src\material\uniaxial\Py\TzSimple1.h">
+      <Filter>uniaxial\py_tz_qz</Filter>
+    </ClInclude>
+    <ClInclude Include="..\..\..\SRC\material\uniaxial\PY\TzSimple1Gen.h">
+      <Filter>uniaxial\py_tz_qz</Filter>
+    </ClInclude>
+    <ClInclude Include="..\..\..\SRC\material\uniaxial\PY\TzSimple2.h">
+      <Filter>uniaxial\py_tz_qz</Filter>
+    </ClInclude>
+    <ClInclude Include="..\..\..\SRC\material\uniaxial\snap\Bilinear.h">
+      <Filter>uniaxial\snap</Filter>
+    </ClInclude>
+    <ClInclude Include="..\..\..\SRC\material\uniaxial\snap\Clough.h">
+      <Filter>uniaxial\snap</Filter>
+    </ClInclude>
+    <ClInclude Include="..\..\..\SRC\material\uniaxial\snap\CloughDamage.h">
+      <Filter>uniaxial\snap</Filter>
+    </ClInclude>
+    <ClInclude Include="..\..\..\SRC\material\uniaxial\snap\CloughHenry.h">
+      <Filter>uniaxial\snap</Filter>
+    </ClInclude>
+    <ClInclude Include="..\..\..\SRC\material\uniaxial\snap\Pinching.h">
+      <Filter>uniaxial\snap</Filter>
+    </ClInclude>
+    <ClInclude Include="..\..\..\SRC\material\uniaxial\snap\PinchingDamage.h">
+      <Filter>uniaxial\snap</Filter>
+    </ClInclude>
+    <ClInclude Include="..\..\..\SRC\material\uniaxial\limitState\limitCurve\AxialCurve.h">
+      <Filter>uniaxial\LimitState</Filter>
+    </ClInclude>
+    <ClInclude Include="..\..\..\SRC\material\uniaxial\limitState\limitCurve\LimitCurve.h">
+      <Filter>uniaxial\LimitState</Filter>
+    </ClInclude>
+    <ClInclude Include="..\..\..\SRC\material\uniaxial\limitState\LimitStateMaterial.h">
+      <Filter>uniaxial\LimitState</Filter>
+    </ClInclude>
+    <ClInclude Include="..\..\..\SRC\material\uniaxial\limitState\limitCurve\RotationShearCurve.h">
+      <Filter>uniaxial\LimitState</Filter>
+    </ClInclude>
+    <ClInclude Include="..\..\..\SRC\material\uniaxial\limitState\limitCurve\ShearCurve.h">
+      <Filter>uniaxial\LimitState</Filter>
+    </ClInclude>
+    <ClInclude Include="..\..\..\SRC\material\uniaxial\limitState\limitCurve\ThreePointCurve.h">
+      <Filter>uniaxial\LimitState</Filter>
+    </ClInclude>
+    <ClInclude Include="..\..\..\SRC\material\uniaxial\limitState\limitCurve\WrapperLimitCurve.h">
+      <Filter>uniaxial\LimitState</Filter>
+    </ClInclude>
+    <ClInclude Include="..\..\..\SRC\material\uniaxial\backbone\ArctangentBackbone.h">
+      <Filter>uniaxial\backbone</Filter>
+    </ClInclude>
+    <ClInclude Include="..\..\..\SRC\material\uniaxial\backbone\HystereticBackbone.h">
+      <Filter>uniaxial\backbone</Filter>
+    </ClInclude>
+    <ClInclude Include="..\..\..\SRC\material\uniaxial\backbone\ManderBackbone.h">
+      <Filter>uniaxial\backbone</Filter>
+    </ClInclude>
+    <ClInclude Include="..\..\..\SRC\material\uniaxial\backbone\RaynorBackbone.h">
+      <Filter>uniaxial\backbone</Filter>
+    </ClInclude>
+    <ClInclude Include="..\..\..\SRC\material\uniaxial\backbone\ReeseSandBackbone.h">
+      <Filter>uniaxial\backbone</Filter>
+    </ClInclude>
+    <ClInclude Include="..\..\..\SRC\material\uniaxial\backbone\ReeseSoftClayBackbone.h">
+      <Filter>uniaxial\backbone</Filter>
+    </ClInclude>
+    <ClInclude Include="..\..\..\SRC\material\uniaxial\backbone\ReeseStiffClayBelowWS.h">
+      <Filter>uniaxial\backbone</Filter>
+    </ClInclude>
+    <ClInclude Include="..\..\..\SRC\material\uniaxial\backbone\TrilinearBackbone.h">
+      <Filter>uniaxial\backbone</Filter>
+    </ClInclude>
+    <ClInclude Include="..\..\..\SRC\material\uniaxial\DowelType.h">
+      <Filter>uniaxial</Filter>
+    </ClInclude>
+    <ClInclude Include="..\..\..\SRC\material\uniaxial\DuctileFracture.h">
+      <Filter>uniaxial</Filter>
+    </ClInclude>
+    <ClInclude Include="..\..\..\SRC\material\nD\AcousticMedium.h">
+      <Filter>nD</Filter>
+    </ClInclude>
+    <ClInclude Include="..\..\..\SRC\material\nD\CapPlasticity.h">
+      <Filter>nD</Filter>
+    </ClInclude>
+    <ClInclude Include="..\..\..\SRC\material\nD\ConcreteS.h">
+      <Filter>nD</Filter>
+    </ClInclude>
+    <ClInclude Include="..\..\..\SRC\material\nD\CycLiqCP.h">
+      <Filter>nD</Filter>
+    </ClInclude>
+    <ClInclude Include="..\..\..\SRC\material\nD\CycLiqCP3D.h">
+      <Filter>nD</Filter>
+    </ClInclude>
+    <ClInclude Include="..\..\..\SRC\material\nD\CycLiqCPPlaneStrain.h">
+      <Filter>nD</Filter>
+    </ClInclude>
+    <ClInclude Include="..\..\..\SRC\material\nD\CycLiqCPSP.h">
+      <Filter>nD</Filter>
+    </ClInclude>
+    <ClInclude Include="..\..\..\SRC\material\nD\CycLiqCPSP3D.h">
+      <Filter>nD</Filter>
+    </ClInclude>
+    <ClInclude Include="..\..\..\SRC\material\nD\CycLiqCPSPPlaneStrain.h">
+      <Filter>nD</Filter>
+    </ClInclude>
+    <ClInclude Include="..\..\..\SRC\material\nD\ElasticOrthotropicMaterial.h">
+      <Filter>nD</Filter>
+    </ClInclude>
+    <ClInclude Include="..\..\..\SRC\material\nD\ElasticOrthotropicThreeDimensional.h">
+      <Filter>nD</Filter>
+    </ClInclude>
+    <ClInclude Include="..\..\..\SRC\material\nD\InitStressNDMaterial.h">
+      <Filter>nD</Filter>
+    </ClInclude>
+    <ClInclude Include="..\..\..\SRC\material\nD\LinearCap.h">
+      <Filter>nD</Filter>
+    </ClInclude>
+    <ClInclude Include="..\..\..\SRC\material\nD\NDMaterial.h">
+      <Filter>nD</Filter>
+    </ClInclude>
+    <ClInclude Include="..\..\..\SRC\material\nD\SimplifiedJ2.h">
+      <Filter>nD</Filter>
+    </ClInclude>
+    <ClInclude Include="..\..\..\SRC\material\nD\ASDConcrete3DMaterial.h">
+      <Filter>nD</Filter>
+    </ClInclude>
+    <ClInclude Include="..\..\..\SRC\material\nD\WrapperNDMaterial.h">
+      <Filter>nD</Filter>
+    </ClInclude>
+    <ClInclude Include="..\..\..\SRC\material\nD\ElasticIsotropicAxiSymm.h">
+      <Filter>nD\elasticIsotropic</Filter>
+    </ClInclude>
+    <ClInclude Include="..\..\..\SRC\material\nD\ElasticIsotropicBeamFiber.h">
+      <Filter>nD\elasticIsotropic</Filter>
+    </ClInclude>
+    <ClInclude Include="..\..\..\SRC\material\nD\ElasticIsotropicMaterial.h">
+      <Filter>nD\elasticIsotropic</Filter>
+    </ClInclude>
+    <ClInclude Include="..\..\..\SRC\material\nD\ElasticIsotropicPlaneStrain2D.h">
+      <Filter>nD\elasticIsotropic</Filter>
+    </ClInclude>
+    <ClInclude Include="..\..\..\SRC\material\nD\ElasticIsotropicPlaneStress2D.h">
+      <Filter>nD\elasticIsotropic</Filter>
+    </ClInclude>
+    <ClInclude Include="..\..\..\SRC\material\nD\ElasticIsotropicPlateFiber.h">
+      <Filter>nD\elasticIsotropic</Filter>
+    </ClInclude>
+    <ClInclude Include="..\..\..\SRC\material\nD\ElasticIsotropicThreeDimensional.h">
+      <Filter>nD\elasticIsotropic</Filter>
+    </ClInclude>
+    <ClInclude Include="..\..\..\SRC\material\nD\J2AxiSymm.h">
+      <Filter>nD\j2Plasticity</Filter>
+    </ClInclude>
+    <ClInclude Include="..\..\..\SRC\material\nD\J2PlaneStrain.h">
+      <Filter>nD\j2Plasticity</Filter>
+    </ClInclude>
+    <ClInclude Include="..\..\..\SRC\material\nD\J2PlaneStress.h">
+      <Filter>nD\j2Plasticity</Filter>
+    </ClInclude>
+    <ClInclude Include="..\..\..\SRC\material\nD\J2Plasticity.h">
+      <Filter>nD\j2Plasticity</Filter>
+    </ClInclude>
+    <ClInclude Include="..\..\..\SRC\material\nD\J2PlateFiber.h">
+      <Filter>nD\j2Plasticity</Filter>
+    </ClInclude>
+    <ClInclude Include="..\..\..\SRC\material\nD\J2ThreeDimensional.h">
+      <Filter>nD\j2Plasticity</Filter>
+    </ClInclude>
+    <ClInclude Include="..\..\..\SRC\material\nD\soil\FluidSolidPorousMaterial.h">
+      <Filter>nD\soilModels</Filter>
+    </ClInclude>
+    <ClInclude Include="..\..\..\SRC\material\nD\soil\MultiYieldSurface.h">
+      <Filter>nD\soilModels</Filter>
+    </ClInclude>
+    <ClInclude Include="..\..\..\SRC\material\nD\soil\MultiYieldSurfaceClay.h">
+      <Filter>nD\soilModels</Filter>
+    </ClInclude>
+    <ClInclude Include="..\..\..\SRC\material\nD\soil\PressureDependMultiYield.h">
+      <Filter>nD\soilModels</Filter>
+    </ClInclude>
+    <ClInclude Include="..\..\..\SRC\material\nD\soil\PressureDependMultiYield02.h">
+      <Filter>nD\soilModels</Filter>
+    </ClInclude>
+    <ClInclude Include="..\..\..\SRC\material\nD\soil\PressureIndependMultiYield.h">
+      <Filter>nD\soilModels</Filter>
+    </ClInclude>
+    <ClInclude Include="..\..\..\SRC\material\nD\soil\T2Vector.h">
+      <Filter>nD\soilModels</Filter>
+    </ClInclude>
+    <ClInclude Include="..\..\..\SRC\material\nD\BeamFiberMaterial.h">
+      <Filter>nD\wrappers</Filter>
+    </ClInclude>
+    <ClInclude Include="..\..\..\SRC\material\nD\OrthotropicMaterial.h">
+      <Filter>nD\wrappers</Filter>
+    </ClInclude>
+    <ClInclude Include="..\..\..\SRC\material\nD\Series3DMaterial.h">
+      <Filter>nD\wrappers</Filter>
+    </ClInclude>
+    <ClInclude Include="..\..\..\SRC\material\nD\PlaneStrainMaterial.h">
+      <Filter>nD\wrappers</Filter>
+    </ClInclude>
+    <ClInclude Include="..\..\..\SRC\material\nD\PlaneStressMaterial.h">
+      <Filter>nD\wrappers</Filter>
+    </ClInclude>
+    <ClInclude Include="..\..\..\SRC\material\nD\PlateFiberMaterial.h">
+      <Filter>nD\wrappers</Filter>
+    </ClInclude>
+    <ClInclude Include="..\..\..\SRC\material\nD\feap\FeapMaterial01.h">
+      <Filter>nD\feap</Filter>
+    </ClInclude>
+    <ClInclude Include="..\..\..\SRC\material\nD\feap\FeapMaterial02.h">
+      <Filter>nD\feap</Filter>
+    </ClInclude>
+    <ClInclude Include="..\..\..\SRC\material\nD\feap\FeapMaterial03.h">
+      <Filter>nD\feap</Filter>
+    </ClInclude>
+    <ClInclude Include="..\..\..\SRC\material\nD\cyclicSoil\MultiaxialCyclicPlasticity.h">
+      <Filter>nD\cyclicSoil</Filter>
+    </ClInclude>
+    <ClInclude Include="..\..\..\SRC\material\nD\cyclicSoil\MultiaxialCyclicPlasticity3D.h">
+      <Filter>nD\cyclicSoil</Filter>
+    </ClInclude>
+    <ClInclude Include="..\..\..\SRC\material\nD\cyclicSoil\MultiaxialCyclicPlasticityAxiSymm.h">
+      <Filter>nD\cyclicSoil</Filter>
+    </ClInclude>
+    <ClInclude Include="..\..\..\SRC\material\nD\cyclicSoil\MultiaxialCyclicPlasticityPlaneStrain.h">
+      <Filter>nD\cyclicSoil</Filter>
+    </ClInclude>
+    <ClInclude Include="..\..\..\SRC\material\nD\reinforcedConcretePlaneStress\ConcreteL01.h">
+      <Filter>nD\reinforcedConcretePlaneStress</Filter>
+    </ClInclude>
+    <ClInclude Include="..\..\..\SRC\material\nD\reinforcedConcretePlaneStress\ConcreteZ01.h">
+      <Filter>nD\reinforcedConcretePlaneStress</Filter>
+    </ClInclude>
+    <ClInclude Include="..\..\..\SRC\material\nD\reinforcedConcretePlaneStress\FAFourSteelPCPlaneStress.h">
+      <Filter>nD\reinforcedConcretePlaneStress</Filter>
+    </ClInclude>
+    <ClInclude Include="..\..\..\SRC\material\nD\reinforcedConcretePlaneStress\FAFourSteelRCPlaneStress.h">
+      <Filter>nD\reinforcedConcretePlaneStress</Filter>
+    </ClInclude>
+    <ClInclude Include="..\..\..\SRC\material\nD\reinforcedConcretePlaneStress\FAPrestressedConcretePlaneStress.h">
+      <Filter>nD\reinforcedConcretePlaneStress</Filter>
+    </ClInclude>
+    <ClInclude Include="..\..\..\SRC\material\nD\reinforcedConcretePlaneStress\FAReinforcedConcretePlaneStress.h">
+      <Filter>nD\reinforcedConcretePlaneStress</Filter>
+    </ClInclude>
+    <ClInclude Include="..\..\..\SRC\material\nD\reinforcedConcretePlaneStress\PrestressedConcretePlaneStress.h">
+      <Filter>nD\reinforcedConcretePlaneStress</Filter>
+    </ClInclude>
+    <ClInclude Include="..\..\..\SRC\material\nD\reinforcedConcretePlaneStress\RAFourSteelPCPlaneStress.h">
+      <Filter>nD\reinforcedConcretePlaneStress</Filter>
+    </ClInclude>
+    <ClInclude Include="..\..\..\SRC\material\nD\reinforcedConcretePlaneStress\RAFourSteelRCPlaneStress.h">
+      <Filter>nD\reinforcedConcretePlaneStress</Filter>
+    </ClInclude>
+    <ClInclude Include="..\..\..\SRC\material\nD\reinforcedConcretePlaneStress\ReinforcedConcretePlaneStress.h">
+      <Filter>nD\reinforcedConcretePlaneStress</Filter>
+    </ClInclude>
+    <ClInclude Include="..\..\..\SRC\material\nD\reinforcedConcretePlaneStress\SteelZ01.h">
+      <Filter>nD\reinforcedConcretePlaneStress</Filter>
+    </ClInclude>
+    <ClInclude Include="..\..\..\SRC\material\nD\reinforcedConcretePlaneStress\TendonL01.h">
+      <Filter>nD\reinforcedConcretePlaneStress</Filter>
+    </ClInclude>
+    <ClInclude Include="..\..\..\Src\material\section\Bidirectional.h">
+      <Filter>section</Filter>
+    </ClInclude>
+    <ClInclude Include="..\..\..\SRC\material\section\ElasticMembranePlateSection.h">
+      <Filter>section</Filter>
+    </ClInclude>
+    <ClInclude Include="..\..\..\SRC\material\section\ElasticPlateSection.h">
+      <Filter>section</Filter>
+    </ClInclude>
+    <ClInclude Include="..\..\..\SRC\material\section\ElasticSection2d.h">
+      <Filter>section</Filter>
+    </ClInclude>
+    <ClInclude Include="..\..\..\SRC\material\section\ElasticSection3d.h">
+      <Filter>section</Filter>
+    </ClInclude>
+    <ClInclude Include="..\..\..\SRC\material\section\ElasticShearSection2d.h">
+      <Filter>section</Filter>
+    </ClInclude>
+    <ClInclude Include="..\..\..\SRC\material\section\ElasticShearSection3d.h">
+      <Filter>section</Filter>
+    </ClInclude>
+    <ClInclude Include="..\..\..\SRC\material\section\ElasticTubeSection3d.h">
+      <Filter>section</Filter>
+    </ClInclude>
+    <ClInclude Include="..\..\..\SRC\material\section\FiberSection2d.h">
+      <Filter>section</Filter>
+    </ClInclude>
+    <ClInclude Include="..\..\..\SRC\material\section\FiberSection2dThermal.h">
+      <Filter>section</Filter>
+    </ClInclude>
+    <ClInclude Include="..\..\..\SRC\material\section\FiberSection3d.h">
+      <Filter>section</Filter>
+    </ClInclude>
+    <ClInclude Include="..\..\..\SRC\material\section\FiberSectionGJ.h">
+      <Filter>section</Filter>
+    </ClInclude>
+    <ClInclude Include="..\..\..\SRC\material\section\GenericSection1d.h">
+      <Filter>section</Filter>
+    </ClInclude>
+    <ClInclude Include="..\..\..\SRC\material\section\Isolator2spring.h">
+      <Filter>section</Filter>
+    </ClInclude>
+    <ClInclude Include="..\..\..\SRC\material\section\LayeredShellFiberSection.h">
+      <Filter>section</Filter>
+    </ClInclude>
+    <ClInclude Include="..\..\..\SRC\material\section\MembranePlateFiberSection.h">
+      <Filter>section</Filter>
+    </ClInclude>
+    <ClInclude Include="..\..\..\SRC\material\section\NDFiberSection2d.h">
+      <Filter>section</Filter>
+    </ClInclude>
+    <ClInclude Include="..\..\..\SRC\material\section\NDFiberSection3d.h">
+      <Filter>section</Filter>
+    </ClInclude>
+    <ClInclude Include="..\..\..\SRC\material\section\ParallelSection.h">
+      <Filter>section</Filter>
+    </ClInclude>
+    <ClInclude Include="..\..\..\SRC\material\section\SectionAggregator.h">
+      <Filter>section</Filter>
+    </ClInclude>
+    <ClInclude Include="..\..\..\SRC\material\section\SectionForceDeformation.h">
+      <Filter>section</Filter>
+    </ClInclude>
+    <ClInclude Include="..\..\..\SRC\material\section\repres\cell\Cell.h">
+      <Filter>section\repres\cell</Filter>
+    </ClInclude>
+    <ClInclude Include="..\..\..\SRC\material\section\repres\cell\CircSectionCell.h">
+      <Filter>section\repres\cell</Filter>
+    </ClInclude>
+    <ClInclude Include="..\..\..\SRC\material\section\repres\cell\QuadCell.h">
+      <Filter>section\repres\cell</Filter>
+    </ClInclude>
+    <ClInclude Include="..\..\..\SRC\material\section\repres\patch\CircPatch.h">
+      <Filter>section\repres\patch</Filter>
+    </ClInclude>
+    <ClInclude Include="..\..\..\SRC\material\section\repres\patch\Patch.h">
+      <Filter>section\repres\patch</Filter>
+    </ClInclude>
+    <ClInclude Include="..\..\..\SRC\material\section\repres\patch\QuadPatch.h">
+      <Filter>section\repres\patch</Filter>
+    </ClInclude>
+    <ClInclude Include="..\..\..\SRC\material\section\repres\reinfBar\ReinfBar.h">
+      <Filter>section\repres\reinfBar</Filter>
+    </ClInclude>
+    <ClInclude Include="..\..\..\SRC\material\section\repres\reinfLayer\CircReinfLayer.h">
+      <Filter>section\repres\reinfLayer</Filter>
+    </ClInclude>
+    <ClInclude Include="..\..\..\SRC\material\section\repres\reinfLayer\ReinfLayer.h">
+      <Filter>section\repres\reinfLayer</Filter>
+    </ClInclude>
+    <ClInclude Include="..\..\..\SRC\material\section\repres\reinfLayer\StraightReinfLayer.h">
+      <Filter>section\repres\reinfLayer</Filter>
+    </ClInclude>
+    <ClInclude Include="..\..\..\SRC\material\section\repres\section\FiberSectionRepr.h">
+      <Filter>section\repres\sect</Filter>
+    </ClInclude>
+    <ClInclude Include="..\..\..\SRC\material\section\repres\section\SectionRepres.h">
+      <Filter>section\repres\sect</Filter>
+    </ClInclude>
+    <ClInclude Include="..\..\..\SRC\material\section\fiber\Fiber.h">
+      <Filter>section\fiber</Filter>
+    </ClInclude>
+    <ClInclude Include="..\..\..\SRC\material\section\fiber\UniaxialFiber2d.h">
+      <Filter>section\fiber</Filter>
+    </ClInclude>
+    <ClInclude Include="..\..\..\SRC\material\section\fiber\UniaxialFiber3d.h">
+      <Filter>section\fiber</Filter>
+    </ClInclude>
+    <ClInclude Include="..\..\..\SRC\material\section\yieldSurface\YS_Section2D01.h">
+      <Filter>section\ysSection</Filter>
+    </ClInclude>
+    <ClInclude Include="..\..\..\SRC\material\section\yieldSurface\YS_Section2D02.h">
+      <Filter>section\ysSection</Filter>
+    </ClInclude>
+    <ClInclude Include="..\..\..\SRC\material\section\yieldSurface\YieldSurfaceSection2d.h">
+      <Filter>section\ysSection</Filter>
+    </ClInclude>
+    <ClInclude Include="..\..\..\SRC\material\section\integration\RCSectionIntegration.h">
+      <Filter>section\integration</Filter>
+    </ClInclude>
+    <ClInclude Include="..\..\..\SRC\material\section\integration\RCTBeamSectionIntegration.h">
+      <Filter>section\integration</Filter>
+    </ClInclude>
+    <ClInclude Include="..\..\..\SRC\material\section\integration\SectionIntegration.h">
+      <Filter>section\integration</Filter>
+    </ClInclude>
+    <ClInclude Include="..\..\..\SRC\material\section\integration\WideFlangeSectionIntegration.h">
+      <Filter>section\integration</Filter>
+    </ClInclude>
+    <ClInclude Include="..\..\..\SRC\material\yieldSurface\yieldSurfaceBC\Attalla2D.h">
+      <Filter>yieldSurface\yieldSurfaceBC</Filter>
+    </ClInclude>
+    <ClInclude Include="..\..\..\SRC\material\yieldSurface\yieldSurfaceBC\ElTawil2D.h">
+      <Filter>yieldSurface\yieldSurfaceBC</Filter>
+    </ClInclude>
+    <ClInclude Include="..\..\..\SRC\material\yieldSurface\yieldSurfaceBC\ElTawil2DUnSym.h">
+      <Filter>yieldSurface\yieldSurfaceBC</Filter>
+    </ClInclude>
+    <ClInclude Include="..\..\..\SRC\material\yieldSurface\yieldSurfaceBC\Hajjar2D.h">
+      <Filter>yieldSurface\yieldSurfaceBC</Filter>
+    </ClInclude>
+    <ClInclude Include="..\..\..\SRC\material\yieldSurface\yieldSurfaceBC\NullYS2D.h">
+      <Filter>yieldSurface\yieldSurfaceBC</Filter>
+    </ClInclude>
+    <ClInclude Include="..\..\..\SRC\material\yieldSurface\yieldSurfaceBC\Orbison2D.h">
+      <Filter>yieldSurface\yieldSurfaceBC</Filter>
+    </ClInclude>
+    <ClInclude Include="..\..\..\SRC\material\yieldSurface\yieldSurfaceBC\YieldSurface_BC.h">
+      <Filter>yieldSurface\yieldSurfaceBC</Filter>
+    </ClInclude>
+    <ClInclude Include="..\..\..\SRC\material\yieldSurface\yieldSurfaceBC\YieldSurface_BC2D.h">
+      <Filter>yieldSurface\yieldSurfaceBC</Filter>
+    </ClInclude>
+    <ClInclude Include="..\..\..\SRC\material\yieldSurface\evolution\BkStressLimSurface2D.h">
+      <Filter>yieldSurface\evolution</Filter>
+    </ClInclude>
+    <ClInclude Include="..\..\..\SRC\material\yieldSurface\evolution\BoundingSurface2D.h">
+      <Filter>yieldSurface\evolution</Filter>
+    </ClInclude>
+    <ClInclude Include="..\..\..\SRC\material\yieldSurface\evolution\CombinedIsoKin2D01.h">
+      <Filter>yieldSurface\evolution</Filter>
+    </ClInclude>
+    <ClInclude Include="..\..\..\SRC\material\yieldSurface\evolution\CombinedIsoKin2D02.h">
+      <Filter>yieldSurface\evolution</Filter>
+    </ClInclude>
+    <ClInclude Include="..\..\..\SRC\material\yieldSurface\evolution\Isotropic2D01.h">
+      <Filter>yieldSurface\evolution</Filter>
+    </ClInclude>
+    <ClInclude Include="..\..\..\SRC\material\yieldSurface\evolution\Kinematic2D01.h">
+      <Filter>yieldSurface\evolution</Filter>
+    </ClInclude>
+    <ClInclude Include="..\..\..\SRC\material\yieldSurface\evolution\Kinematic2D02.h">
+      <Filter>yieldSurface\evolution</Filter>
+    </ClInclude>
+    <ClInclude Include="..\..\..\SRC\material\yieldSurface\evolution\NullEvolution.h">
+      <Filter>yieldSurface\evolution</Filter>
+    </ClInclude>
+    <ClInclude Include="..\..\..\SRC\material\yieldSurface\evolution\PeakOriented2D01.h">
+      <Filter>yieldSurface\evolution</Filter>
+    </ClInclude>
+    <ClInclude Include="..\..\..\SRC\material\yieldSurface\evolution\PeakOriented2D02.h">
+      <Filter>yieldSurface\evolution</Filter>
+    </ClInclude>
+    <ClInclude Include="..\..\..\SRC\material\yieldSurface\evolution\PlasticHardening2D.h">
+      <Filter>yieldSurface\evolution</Filter>
+    </ClInclude>
+    <ClInclude Include="..\..\..\SRC\material\yieldSurface\evolution\YS_Evolution.h">
+      <Filter>yieldSurface\evolution</Filter>
+    </ClInclude>
+    <ClInclude Include="..\..\..\SRC\material\yieldSurface\evolution\YS_Evolution2D.h">
+      <Filter>yieldSurface\evolution</Filter>
+    </ClInclude>
+    <ClInclude Include="..\..\..\SRC\material\yieldSurface\plasticHardeningMaterial\ExponReducing.h">
+      <Filter>yieldSurface\plasticHardening</Filter>
+    </ClInclude>
+    <ClInclude Include="..\..\..\SRC\material\yieldSurface\plasticHardeningMaterial\MultiLinearKp.h">
+      <Filter>yieldSurface\plasticHardening</Filter>
+    </ClInclude>
+    <ClInclude Include="..\..\..\SRC\material\yieldSurface\plasticHardeningMaterial\NullPlasticMaterial.h">
+      <Filter>yieldSurface\plasticHardening</Filter>
+    </ClInclude>
+    <ClInclude Include="..\..\..\SRC\material\yieldSurface\plasticHardeningMaterial\PlasticHardeningMaterial.h">
+      <Filter>yieldSurface\plasticHardening</Filter>
+    </ClInclude>
+    <ClInclude Include="..\..\..\SRC\material\Material.h" />
+    <ClInclude Include="..\..\..\SRC\material\uniaxial\ConcreteCM.h">
+      <Filter>uniaxial</Filter>
+    </ClInclude>
+    <ClInclude Include="..\..\..\SRC\material\uniaxial\SteelMPF.h">
+      <Filter>uniaxial</Filter>
+    </ClInclude>
+    <ClInclude Include="..\..\..\SRC\material\nD\FSAM.h">
+      <Filter>nD</Filter>
+    </ClInclude>
+    <ClInclude Include="..\..\..\SRC\material\uniaxial\FRPConfinedConcrete02.h">
+      <Filter>uniaxial</Filter>
+    </ClInclude>
+    <ClInclude Include="..\..\..\SRC\material\uniaxial\Steel4.h">
+      <Filter>uniaxial</Filter>
+    </ClInclude>
+    <ClInclude Include="..\..\..\SRC\material\section\ElasticWarpingShearSection2d.h">
+      <Filter>section</Filter>
+    </ClInclude>
+    <ClInclude Include="..\..\..\SRC\material\section\NDFiberSectionWarping2d.h">
+      <Filter>section</Filter>
+    </ClInclude>
+    <ClInclude Include="..\..\..\SRC\material\nD\J2BeamFiber2d.h">
+      <Filter>nD\j2Plasticity</Filter>
+    </ClInclude>
+    <ClInclude Include="..\..\..\SRC\material\nD\J2PlateFibre.h">
+      <Filter>nD\j2Plasticity</Filter>
+    </ClInclude>
+    <ClInclude Include="..\..\..\SRC\material\nD\PlasticDamageConcrete3d.h">
+      <Filter>nD</Filter>
+    </ClInclude>
+    <ClInclude Include="..\..\..\SRC\material\uniaxial\Dodd_Restrepo.h">
+      <Filter>uniaxial</Filter>
+    </ClInclude>
+    <ClInclude Include="..\..\..\SRC\material\nD\PlasticDamageConcretePlaneStress.h">
+      <Filter>nD</Filter>
+    </ClInclude>
+    <ClInclude Include="..\..\..\SRC\material\uniaxial\PY\PySimple3.h">
+      <Filter>uniaxial\py_tz_qz</Filter>
+    </ClInclude>
+    <ClInclude Include="..\..\..\SRC\material\nD\J2BeamFiber3d.h">
+      <Filter>nD\j2Plasticity</Filter>
+    </ClInclude>
+    <ClInclude Include="..\..\..\SRC\material\section\Elliptical2.h">
+      <Filter>section</Filter>
+    </ClInclude>
+    <ClInclude Include="..\..\..\SRC\material\nD\BeamFiberMaterial2d.h">
+      <Filter>nD\wrappers</Filter>
+    </ClInclude>
+    <ClInclude Include="..\..\..\SRC\material\nD\ElasticIsotropicBeamFiber2d.h">
+      <Filter>nD\elasticIsotropic</Filter>
+    </ClInclude>
+    <ClInclude Include="..\..\..\SRC\material\nD\PlaneStressLayeredMaterial.h">
+      <Filter>nD\wrappers</Filter>
+    </ClInclude>
+    <ClInclude Include="..\..\..\SRC\material\nD\PlaneStressRebarMaterial.h">
+      <Filter>nD\wrappers</Filter>
+    </ClInclude>
+    <ClInclude Include="..\..\..\SRC\material\nD\PlaneStressSimplifiedJ2.h">
+      <Filter>nD\wrappers</Filter>
+    </ClInclude>
+    <ClInclude Include="..\..\..\SRC\material\nD\PlaneStressUserMaterial.h">
+      <Filter>nD\wrappers</Filter>
+    </ClInclude>
+    <ClInclude Include="..\..\..\SRC\material\nD\PlateFromPlaneStressMaterial.h">
+      <Filter>nD\wrappers</Filter>
+    </ClInclude>
+    <ClInclude Include="..\..\..\SRC\material\nD\PlateRebarMaterial.h">
+      <Filter>nD\wrappers</Filter>
+    </ClInclude>
+    <ClInclude Include="..\..\..\SRC\material\uniaxial\ConcreteECThermal.h">
+      <Filter>uniaxial</Filter>
+    </ClInclude>
+    <ClInclude Include="..\..\..\SRC\material\uniaxial\ElasticMaterialThermal.h">
+      <Filter>uniaxial</Filter>
+    </ClInclude>
+    <ClInclude Include="..\..\..\SRC\material\uniaxial\StainlessECThermal.h">
+      <Filter>uniaxial</Filter>
+    </ClInclude>
+    <ClInclude Include="..\..\..\SRC\material\uniaxial\SteelECThermal.h">
+      <Filter>uniaxial</Filter>
+    </ClInclude>
+    <ClInclude Include="..\..\..\SRC\material\section\yieldSurface\SoilFootingSection2d.h">
+      <Filter>section\ysSection</Filter>
+    </ClInclude>
+    <ClInclude Include="..\..\..\SRC\material\nD\J2PlasticityThermal.h">
+      <Filter>nD\j2Plasticity</Filter>
+    </ClInclude>
+    <ClInclude Include="..\..\..\SRC\material\nD\J2ThreeDimensionalThermal.h">
+      <Filter>nD\j2Plasticity</Filter>
+    </ClInclude>
+    <ClInclude Include="..\..\..\SRC\material\nD\ElasticIsotropic3DThermal.h">
+      <Filter>nD\elasticIsotropic</Filter>
+    </ClInclude>
+    <ClInclude Include="..\..\..\SRC\material\nD\ElasticIsotropicMaterialThermal.h">
+      <Filter>nD\elasticIsotropic</Filter>
+    </ClInclude>
+    <ClInclude Include="..\..\..\SRC\material\nD\PlateFiberMaterialThermal.h">
+      <Filter>nD\wrappers</Filter>
+    </ClInclude>
+    <ClInclude Include="..\..\..\SRC\material\nD\PlateFromPlaneStressMaterialThermal.h">
+      <Filter>nD\wrappers</Filter>
+    </ClInclude>
+    <ClInclude Include="..\..\..\SRC\material\nD\PlateRebarMaterialThermal.h">
+      <Filter>nD\wrappers</Filter>
+    </ClInclude>
+    <ClInclude Include="..\..\..\SRC\material\nD\DruckerPrager3DThermal.h">
+      <Filter>nD</Filter>
+    </ClInclude>
+    <ClInclude Include="..\..\..\SRC\material\nD\DruckerPragerThermal.h">
+      <Filter>nD</Filter>
+    </ClInclude>
+    <ClInclude Include="..\..\..\SRC\material\section\FiberSection3dThermal.h">
+      <Filter>section</Filter>
+    </ClInclude>
+    <ClInclude Include="..\..\..\SRC\material\section\FiberSectionGJThermal.h">
+      <Filter>section</Filter>
+    </ClInclude>
+    <ClInclude Include="..\..\..\SRC\material\section\LayeredShellFiberSectionThermal.h">
+      <Filter>section</Filter>
+    </ClInclude>
+    <ClInclude Include="..\..\..\SRC\material\section\MembranePlateFiberSectionThermal.h">
+      <Filter>section</Filter>
+    </ClInclude>
+    <ClInclude Include="..\..\..\SRC\material\uniaxial\BoucWenOriginal.h">
+      <Filter>uniaxial</Filter>
+    </ClInclude>
+    <ClInclude Include="..\..\..\SRC\material\uniaxial\DamperMaterial.h">
+      <Filter>uniaxial</Filter>
+    </ClInclude>
+    <ClInclude Include="..\..\..\SRC\material\section\integration\RCCircularSectionIntegration.h">
+      <Filter>section\integration</Filter>
+    </ClInclude>
+    <ClInclude Include="..\..\..\SRC\material\section\integration\TubeSectionIntegration.h">
+      <Filter>section\integration</Filter>
+    </ClInclude>
+    <ClInclude Include="..\..\..\SRC\material\section\BiaxialHysteretic.h">
+      <Filter>section</Filter>
+    </ClInclude>
+    <ClInclude Include="..\..\..\SRC\material\nD\stressDensityModel\stressDensity.h">
+      <Filter>nD\stressDensityModel</Filter>
+    </ClInclude>
+    <ClInclude Include="..\..\..\SRC\material\uniaxial\GNGMaterial.h">
+      <Filter>uniaxial</Filter>
+    </ClInclude>
+    <ClInclude Include="..\..\..\SRC\material\uniaxial\TensionOnlyMaterial.h">
+      <Filter>uniaxial</Filter>
+    </ClInclude>
+    <ClInclude Include="..\..\..\SRC\material\uniaxial\SPSW02.h">
+      <Filter>uniaxial</Filter>
+    </ClInclude>
+    <ClInclude Include="..\..\..\SRC\material\nD\soil\PressureDependMultiYield03.h">
+      <Filter>nD\soilModels</Filter>
+    </ClInclude>
+    <ClInclude Include="..\..\..\SRC\material\nD\BeamFiberMaterial2dPS.h">
+      <Filter>nD\wrappers</Filter>
+    </ClInclude>
+    <ClInclude Include="..\..\..\SRC\material\nD\ConcreteMcftNonLinear5.h">
+      <Filter>nD</Filter>
+    </ClInclude>
+    <ClInclude Include="..\..\..\SRC\material\nD\ConcreteMcftNonLinear7.h">
+      <Filter>nD</Filter>
+    </ClInclude>
+    <ClInclude Include="..\..\..\SRC\material\section\integration\RCTunnelSectionIntegration.h">
+      <Filter>section\integration</Filter>
+    </ClInclude>
+    <ClInclude Include="..\..\..\SRC\material\uniaxial\stiffness\ConstantStiffnessDegradation.h">
+      <Filter>uniaxial\stiffness</Filter>
+    </ClInclude>
+    <ClInclude Include="..\..\..\SRC\material\uniaxial\stiffness\DuctilityStiffnessDegradation.h">
+      <Filter>uniaxial\stiffness</Filter>
+    </ClInclude>
+    <ClInclude Include="..\..\..\SRC\material\uniaxial\stiffness\EnergyStiffnessDegradation.h">
+      <Filter>uniaxial\stiffness</Filter>
+    </ClInclude>
+    <ClInclude Include="..\..\..\SRC\material\uniaxial\stiffness\PincheiraStiffnessDegradation.h">
+      <Filter>uniaxial\stiffness</Filter>
+    </ClInclude>
+    <ClInclude Include="..\..\..\SRC\material\uniaxial\stiffness\StiffnessDegradation.h">
+      <Filter>uniaxial\stiffness</Filter>
+    </ClInclude>
+    <ClInclude Include="..\..\..\SRC\material\uniaxial\strength\ACIStrengthDegradation.h">
+      <Filter>uniaxial\strength</Filter>
+    </ClInclude>
+    <ClInclude Include="..\..\..\SRC\material\uniaxial\strength\ConstantStrengthDegradation.h">
+      <Filter>uniaxial\strength</Filter>
+    </ClInclude>
+    <ClInclude Include="..\..\..\SRC\material\uniaxial\strength\DuctilityStrengthDegradation.h">
+      <Filter>uniaxial\strength</Filter>
+    </ClInclude>
+    <ClInclude Include="..\..\..\SRC\material\uniaxial\strength\EnergyStrengthDegradation.h">
+      <Filter>uniaxial\strength</Filter>
+    </ClInclude>
+    <ClInclude Include="..\..\..\SRC\material\uniaxial\strength\PetrangeliStrengthDegradation.h">
+      <Filter>uniaxial\strength</Filter>
+    </ClInclude>
+    <ClInclude Include="..\..\..\SRC\material\uniaxial\strength\SectionStrengthDegradation.h">
+      <Filter>uniaxial\strength</Filter>
+    </ClInclude>
+    <ClInclude Include="..\..\..\SRC\material\uniaxial\strength\StrengthDegradation.h">
+      <Filter>uniaxial\strength</Filter>
+    </ClInclude>
+    <ClInclude Include="..\..\..\SRC\material\uniaxial\unloading\ConstantUnloadingRule.h">
+      <Filter>uniaxial\unloading</Filter>
+    </ClInclude>
+    <ClInclude Include="..\..\..\SRC\material\uniaxial\unloading\EnergyUnloadingRule.h">
+      <Filter>uniaxial\unloading</Filter>
+    </ClInclude>
+    <ClInclude Include="..\..\..\SRC\material\uniaxial\unloading\KarsanUnloadingRule.h">
+      <Filter>uniaxial\unloading</Filter>
+    </ClInclude>
+    <ClInclude Include="..\..\..\SRC\material\uniaxial\unloading\TakedaUnloadingRule.h">
+      <Filter>uniaxial\unloading</Filter>
+    </ClInclude>
+    <ClInclude Include="..\..\..\SRC\material\uniaxial\unloading\UnloadingRule.h">
+      <Filter>uniaxial\unloading</Filter>
+    </ClInclude>
+    <ClInclude Include="..\..\..\SRC\material\uniaxial\MaterialState.h">
+      <Filter>uniaxial</Filter>
+    </ClInclude>
+    <ClInclude Include="..\..\..\SRC\material\uniaxial\OOHystereticMaterial.h">
+      <Filter>uniaxial</Filter>
+    </ClInclude>
+    <ClInclude Include="..\..\..\SRC\material\uniaxial\ExternalUniaxialMaterial.h">
+      <Filter>uniaxial</Filter>
+    </ClInclude>
+    <ClInclude Include="..\..\..\SRC\material\nD\ExternalNDMaterial.h">
+      <Filter>nD</Filter>
+    </ClInclude>
+    <ClInclude Include="..\..\..\SRC\material\uniaxial\HardeningMaterial2.h">
+      <Filter>uniaxial</Filter>
+    </ClInclude>
+    <ClInclude Include="..\..\..\SRC\material\nD\matCMM\MaterialCMM.h">
+      <Filter>nD\matCMM</Filter>
+    </ClInclude>
+    <ClInclude Include="..\..\..\SRC\material\section\fiber\NDFiber2d.h">
+      <Filter>section\fiber</Filter>
+    </ClInclude>
+    <ClInclude Include="..\..\..\SRC\material\section\fiber\NDFiber3d.h">
+      <Filter>section\fiber</Filter>
+    </ClInclude>
+    <ClInclude Include="..\..\..\SRC\material\section\ElasticBDShearSection2d.h">
+      <Filter>section</Filter>
+    </ClInclude>
+    <ClInclude Include="..\..\..\SRC\material\section\TimoshenkoSection3d.h">
+      <Filter>section</Filter>
+    </ClInclude>
+    <ClInclude Include="..\..\..\SRC\material\section\WFFiberSection2d.h">
+      <Filter>section</Filter>
+    </ClInclude>
+    <ClInclude Include="..\..\..\SRC\material\section\WSection2d.h">
+      <Filter>section</Filter>
+    </ClInclude>
+    <ClInclude Include="..\..\..\SRC\material\uniaxial\backbone\CappedBackbone.h">
+      <Filter>uniaxial\backbone</Filter>
+    </ClInclude>
+    <ClInclude Include="..\..\..\SRC\material\uniaxial\backbone\LinearCappedBackbone.h">
+      <Filter>uniaxial\backbone</Filter>
+    </ClInclude>
+    <ClInclude Include="..\..\..\SRC\material\uniaxial\BackboneMaterial.h">
+      <Filter>uniaxial</Filter>
+    </ClInclude>
+    <ClInclude Include="..\..\..\SRC\material\uniaxial\backbone\MaterialBackbone.h">
+      <Filter>uniaxial\backbone</Filter>
+    </ClInclude>
+    <ClInclude Include="..\..\..\SRC\material\uniaxial\fedeas\PlasticDamageMaterial.h">
+      <Filter>uniaxial\fedeas</Filter>
+    </ClInclude>
+    <ClInclude Include="..\..\..\SRC\material\uniaxial\limitState\PinchingLimitStateMaterial.h">
+      <Filter>uniaxial\LimitState</Filter>
+    </ClInclude>
+    <ClInclude Include="..\..\..\SRC\material\uniaxial\BraceMaterial.h">
+      <Filter>uniaxial</Filter>
+    </ClInclude>
+    <ClInclude Include="..\..\..\SRC\material\uniaxial\Concrete02IS.h">
+      <Filter>uniaxial</Filter>
+    </ClInclude>
+    <ClInclude Include="..\..\..\SRC\material\uniaxial\Concrete05.h">
+      <Filter>uniaxial</Filter>
+    </ClInclude>
+    <ClInclude Include="..\..\..\SRC\material\uniaxial\ContinuumUniaxial.h">
+      <Filter>uniaxial</Filter>
+    </ClInclude>
+    <ClInclude Include="..\..\..\SRC\material\uniaxial\ElasticBDMaterial.h">
+      <Filter>uniaxial</Filter>
+    </ClInclude>
+    <ClInclude Include="..\..\..\SRC\material\uniaxial\ElasticPowerFunc.h">
+      <Filter>uniaxial</Filter>
+    </ClInclude>
+    <ClInclude Include="..\..\..\SRC\material\uniaxial\IMKBilin.h">
+      <Filter>uniaxial</Filter>
+    </ClInclude>
+    <ClInclude Include="..\..\..\SRC\material\uniaxial\IMKPeakOriented.h">
+      <Filter>uniaxial</Filter>
+    </ClInclude>
+    <ClInclude Include="..\..\..\SRC\material\uniaxial\IMKPinching.h">
+      <Filter>uniaxial</Filter>
+    </ClInclude>
+    <ClInclude Include="..\..\..\SRC\material\uniaxial\Neoprene.h">
+      <Filter>uniaxial</Filter>
+    </ClInclude>
+    <ClInclude Include="..\..\..\SRC\material\uniaxial\SecantConcrete.h">
+      <Filter>uniaxial</Filter>
+    </ClInclude>
+    <ClInclude Include="..\..\..\SRC\material\nD\PressureDependentElastic3D.h">
+      <Filter>nD</Filter>
+    </ClInclude>
+    <ClInclude Include="..\..\..\SRC\material\nD\FeapMaterial.h">
+      <Filter>nD</Filter>
+    </ClInclude>
+    <ClInclude Include="..\..\..\SRC\material\nD\UWmaterials\BoundingCamClay.h">
+      <Filter>nD\UWmaterials</Filter>
+    </ClInclude>
+    <ClInclude Include="..\..\..\SRC\material\nD\UWmaterials\BoundingCamClay3D.h">
+      <Filter>nD\UWmaterials</Filter>
+    </ClInclude>
+    <ClInclude Include="..\..\..\SRC\material\nD\UWmaterials\BoundingCamClayPlaneStrain.h">
+      <Filter>nD\UWmaterials</Filter>
+    </ClInclude>
+    <ClInclude Include="..\..\..\SRC\material\nD\UWmaterials\ContactMaterial2D.h">
+      <Filter>nD\UWmaterials</Filter>
+    </ClInclude>
+    <ClInclude Include="..\..\..\SRC\material\nD\UWmaterials\ContactMaterial3D.h">
+      <Filter>nD\UWmaterials</Filter>
+    </ClInclude>
+    <ClInclude Include="..\..\..\SRC\material\nD\UWmaterials\DruckerPrager.h">
+      <Filter>nD\UWmaterials</Filter>
+    </ClInclude>
+    <ClInclude Include="..\..\..\SRC\material\nD\UWmaterials\DruckerPrager3D.h">
+      <Filter>nD\UWmaterials</Filter>
+    </ClInclude>
+    <ClInclude Include="..\..\..\SRC\material\nD\UWmaterials\DruckerPragerPlaneStrain.h">
+      <Filter>nD\UWmaterials</Filter>
+    </ClInclude>
+    <ClInclude Include="..\..\..\SRC\material\nD\UWmaterials\InitialStateAnalysisWrapper.h">
+      <Filter>nD\UWmaterials</Filter>
+    </ClInclude>
+    <ClInclude Include="..\..\..\SRC\material\nD\UWmaterials\J2CyclicBoundingSurface.h">
+      <Filter>nD\UWmaterials</Filter>
+    </ClInclude>
+    <ClInclude Include="..\..\..\SRC\material\nD\UWmaterials\ManzariDafalias.h">
+      <Filter>nD\UWmaterials</Filter>
+    </ClInclude>
+    <ClInclude Include="..\..\..\SRC\material\nD\UWmaterials\ManzariDafalias3D.h">
+      <Filter>nD\UWmaterials</Filter>
+    </ClInclude>
+    <ClInclude Include="..\..\..\SRC\material\nD\UWmaterials\ManzariDafalias3DRO.h">
+      <Filter>nD\UWmaterials</Filter>
+    </ClInclude>
+    <ClInclude Include="..\..\..\SRC\material\nD\UWmaterials\ManzariDafaliasPlaneStrain.h">
+      <Filter>nD\UWmaterials</Filter>
+    </ClInclude>
+    <ClInclude Include="..\..\..\SRC\material\nD\UWmaterials\ManzariDafaliasPlaneStrainRO.h">
+      <Filter>nD\UWmaterials</Filter>
+    </ClInclude>
+    <ClInclude Include="..\..\..\SRC\material\nD\UWmaterials\ManzariDafaliasRO.h">
+      <Filter>nD\UWmaterials</Filter>
+    </ClInclude>
+    <ClInclude Include="..\..\..\SRC\material\nD\UWmaterials\PM4Sand.h">
+      <Filter>nD\UWmaterials</Filter>
+    </ClInclude>
+    <ClInclude Include="..\..\..\SRC\material\nD\UWmaterials\PM4Silt.h">
+      <Filter>nD\UWmaterials</Filter>
+    </ClInclude>
+    <ClInclude Include="..\..\..\SRC\material\nD\UVCmultiaxial.h">
+      <Filter>nD</Filter>
+    </ClInclude>
+    <ClInclude Include="..\..\..\SRC\material\nD\UVCplanestress.h">
+      <Filter>nD</Filter>
+    </ClInclude>
+    <ClInclude Include="..\..\..\SRC\material\uniaxial\UVCuniaxial.h">
+      <Filter>uniaxial</Filter>
+    </ClInclude>
+    <ClInclude Include="..\..\..\SRC\material\uniaxial\Bilin.h">
+      <Filter>uniaxial</Filter>
+    </ClInclude>
+    <ClInclude Include="..\..\..\SRC\material\uniaxial\Bilin02.h">
+      <Filter>uniaxial</Filter>
+    </ClInclude>
+    <ClInclude Include="..\..\..\SRC\material\uniaxial\TDConcrete.h">
+      <Filter>uniaxial</Filter>
+    </ClInclude>
+    <ClInclude Include="..\..\..\SRC\material\uniaxial\TDConcreteEXP.h">
+      <Filter>uniaxial</Filter>
+    </ClInclude>
+    <ClInclude Include="..\..\..\SRC\material\uniaxial\TDConcreteMC10.h">
+      <Filter>uniaxial</Filter>
+    </ClInclude>
+    <ClInclude Include="..\..\..\SRC\material\uniaxial\TDConcreteMC10NL.h">
+      <Filter>uniaxial</Filter>
+    </ClInclude>
+    <ClInclude Include="..\..\..\SRC\material\uniaxial\DegradingPinchedBW.h">
+      <Filter>uniaxial</Filter>
+    </ClInclude>
+    <ClInclude Include="..\..\..\SRC\material\uniaxial\SLModel.h">
+      <Filter>uniaxial</Filter>
+    </ClInclude>
+    <ClInclude Include="..\..\..\SRC\material\nD\IncrementalElasticIsotropicThreeDimensional.h">
+      <Filter>nD\elasticIsotropic</Filter>
+    </ClInclude>
+    <ClInclude Include="..\..\..\SRC\material\nD\UWmaterials\J2CyclicBoundingSurface3D.h">
+      <Filter>nD\UWmaterials</Filter>
+    </ClInclude>
+    <ClInclude Include="..\..\..\SRC\material\nD\UWmaterials\J2CyclicBoundingSurfacePlaneStrain.h">
+      <Filter>nD\UWmaterials</Filter>
+    </ClInclude>
+    <ClInclude Include="..\..\..\SRC\material\section\FiberSectionWarping3d.h">
+      <Filter>section</Filter>
+    </ClInclude>
+    <ClInclude Include="..\..\..\SRC\material\section\FiberSectionAsym3d.h">
+      <Filter>section</Filter>
+    </ClInclude>
+    <ClInclude Include="..\..\..\SRC\material\uniaxial\SteelFractureDI.h">
+      <Filter>uniaxial</Filter>
+    </ClInclude>
+    <ClInclude Include="..\..\..\SRC\material\uniaxial\HystereticPoly.h">
+      <Filter>uniaxial</Filter>
+    </ClInclude>
+    <ClInclude Include="..\..\..\SRC\material\uniaxial\BoucWenInfill.h">
+      <Filter>uniaxial</Filter>
+    </ClInclude>
+    <ClInclude Include="..\..\..\SRC\material\uniaxial\MultiplierMaterial.h">
+      <Filter>uniaxial</Filter>
+    </ClInclude>
+    <ClInclude Include="..\..\..\SRC\material\uniaxial\SMAMaterial.h">
+      <Filter>uniaxial</Filter>
+    </ClInclude>
+    <ClInclude Include="..\..\..\SRC\material\uniaxial\Steel02Fatigue.h">
+      <Filter>uniaxial</Filter>
+    </ClInclude>
+    <ClInclude Include="..\..\..\SRC\material\uniaxial\SteelDRC.h">
+      <Filter>uniaxial</Filter>
+    </ClInclude>
+    <ClInclude Include="..\..\..\SRC\material\uniaxial\Trilinwp.h">
+      <Filter>uniaxial</Filter>
+    </ClInclude>
+    <ClInclude Include="..\..\..\SRC\material\uniaxial\Trilinwp2.h">
+      <Filter>uniaxial</Filter>
+    </ClInclude>
+    <ClInclude Include="..\..\..\SRC\material\uniaxial\Trilinwpd.h">
+      <Filter>uniaxial</Filter>
+    </ClInclude>
+    <ClInclude Include="..\..\..\SRC\material\section\DoubleMembranePlateFiberSection.h">
+      <Filter>section</Filter>
+    </ClInclude>
+    <ClInclude Include="..\..\..\SRC\material\nD\ElasticOrthotropicPlaneStress.h">
+      <Filter>nD</Filter>
+    </ClInclude>
+    <ClInclude Include="..\..\..\SRC\material\nD\ElasticPlaneStress.h">
+      <Filter>nD</Filter>
+    </ClInclude>
+    <ClInclude Include="..\..\..\SRC\material\nD\VonPapaDamage.h">
+      <Filter>nD</Filter>
+    </ClInclude>
+    <ClInclude Include="..\..\..\SRC\material\uniaxial\HystereticSMMaterial.h">
+      <Filter>uniaxial</Filter>
+    </ClInclude>
+  </ItemGroup>
 </Project>