--- conflicted
+++ resolved
@@ -41,8 +41,6 @@
 #include <Pinching4Material.h>   // NM
 #include <ShearPanelMaterial.h>  // NM
 #include <BarSlipMaterial.h>     // NM
-<<<<<<< HEAD
-=======
 #include <Bond_SP01.h>	// JZ
 #include <FRCC.h> // FLK + ARB
 #include <SteelMP.h>             //Quan & Michele
@@ -61,7 +59,6 @@
 #include <Trilinwp.h>
 #include <Trilinwp2.h>
 #include <Masonryt.h>
->>>>>>> 203c5bce
 
 #include <Vector.h>
 #include <string.h>
@@ -175,12 +172,9 @@
 extern void *OPS_ConcreteCM(void); // K Kolozvari
 extern void *OPS_Bond_SP01(void); // K Kolozvari
 extern void *OPS_FRCC(void); // Feras Khlef + Andre Barbosa
-<<<<<<< HEAD
 extern void *OPS_ConcreteZBH_original(void);
 extern void *OPS_ConcreteZBH_fitted(void);
 extern void *OPS_ConcreteZBH_smoothed(void);
-=======
->>>>>>> 203c5bce
 extern void *OPS_Steel4(void);
 extern void *OPS_PySimple3(void);
 extern void *OPS_BoucWenMaterial(void);
@@ -541,7 +535,6 @@
       else 
 	return TCL_ERROR;      
 
-<<<<<<< HEAD
     }
     if (strcmp(argv[1], "FRCC") == 0) {
       void *theMat = OPS_FRCC();
@@ -572,159 +565,6 @@
 	return TCL_ERROR;      
     }        
     if ((strcmp(argv[1],"Cast") == 0) || (strcmp(argv[1],"CastFuse") == 0)) {
-=======
-    } 	else if (strcmp(argv[1], "FRCC") == 0) {
-	if (argc < 26) {
-		opserr << "WARNING insufficient arguments\n";
-		printCommand(argc, argv);
-		opserr << "Want: uniaxialMaterial FRCC tag? EC? ET1? FT1? ET2? FT2? ETU? FTU? STU? PARAT1? PARAT2? PARAT3? PARAT4? PARAT5? PARAT6";
-		opserr << "ECP? FCP? ECU? PARAC1? PARAC2? PARAC3? PARAC4? PARAC5? PARAC6? RC?\n";
-		return TCL_ERROR;
-	}
-
-	int tag;
-	double EC, ET1, FT1, ET2, FT2, ETU, FTU, STU, PARAT1, PARAT2, PARAT3, PARAT4, PARAT5, PARAT6, ECP, FCP, ECU, PARAC1, PARAC2, PARAC3, PARAC4, PARAC5, PARAC6, RC;
-
-
-	if (Tcl_GetInt(interp, argv[2], &tag) != TCL_OK) {
-		opserr << "WARNING invalid uniaxialMaterial FRCC tag" << endln;
-		return TCL_ERROR;
-	}
-
-	if (Tcl_GetDouble(interp, argv[3], &EC) != TCL_OK) {
-		opserr << "WARNING invalid EC\n";
-		opserr << "FRCC material: " << tag << endln;
-		return TCL_ERROR;
-	}
-
-	if (Tcl_GetDouble(interp, argv[4], &ET1) != TCL_OK) {
-		opserr << "WARNING invalid ET1\n";
-		opserr << "FRCC material: " << tag << endln;
-		return TCL_ERROR;
-	}
-
-	if (Tcl_GetDouble(interp, argv[5], &FT1) != TCL_OK) {
-		opserr << "WARNING invalid FT1\n";
-		opserr << "FRCC material: " << tag << endln;
-		return TCL_ERROR;
-	}
-
-	if (Tcl_GetDouble(interp, argv[6], &ET2) != TCL_OK) {
-		opserr << "WARNING invalid ET2\n";
-		opserr << "FRCC material: " << tag << endln;
-		return TCL_ERROR;
-	}
-
-	if (Tcl_GetDouble(interp, argv[7], &FT2) != TCL_OK) {
-		opserr << "WARNING invalid FT2\n";
-		opserr << "FRCC material: " << tag << endln;
-		return TCL_ERROR;
-	}
-
-	if (Tcl_GetDouble(interp, argv[8], &ETU) != TCL_OK) {
-		opserr << "WARNING invalid ETU\n";
-		opserr << "FRCC material: " << tag << endln;
-		return TCL_ERROR;
-	}
-
-	if (Tcl_GetDouble(interp, argv[9], &FTU) != TCL_OK) {
-		opserr << "WARNING invalid FTU\n";
-		opserr << "FRCC material: " << tag << endln;
-		return TCL_ERROR;
-	}
-
-	if (Tcl_GetDouble(interp, argv[10], &STU) != TCL_OK) {
-			opserr << "WARNING invalid STU\n";
-			opserr << "FRCC material: " << tag << endln;
-			return TCL_ERROR;
-	}
-
-	if (Tcl_GetDouble(interp, argv[11], &PARAT1) != TCL_OK) {
-		opserr << "WARNING invalid PARAT1\n";
-		opserr << "FRCC material: " << tag << endln;
-		return TCL_ERROR;
-	}
-	if (Tcl_GetDouble(interp, argv[12], &PARAT2) != TCL_OK) {
-		opserr << "WARNING invalid PARAT2\n";
-		opserr << "FRCC material: " << tag << endln;
-		return TCL_ERROR;
-	}
-	
-	if (Tcl_GetDouble(interp, argv[13], &PARAT3) != TCL_OK) {
-		opserr << "WARNING invalid PARAT3\n";
-		opserr << "FRCC material: " << tag << endln;
-		return TCL_ERROR;
-	}
-	if (Tcl_GetDouble(interp, argv[14], &PARAT4) != TCL_OK) {
-		opserr << "WARNING invalid PARAT3\n";
-		opserr << "FRCC material: " << tag << endln;
-		return TCL_ERROR;
-	}
-	if (Tcl_GetDouble(interp, argv[15], &PARAT5) != TCL_OK) {
-		opserr << "WARNING invalid PARAT5\n";
-		opserr << "FRCC material: " << tag << endln;
-		return TCL_ERROR;
-	}
-	if (Tcl_GetDouble(interp, argv[16], &PARAT6) != TCL_OK) {
-		opserr << "WARNING invalid PARAT6\n";
-		opserr << "FRCC material: " << tag << endln;
-		return TCL_ERROR;
-	}
-	if (Tcl_GetDouble(interp, argv[17], &ECP) != TCL_OK) {
-		opserr << "WARNING invalid ECP\n";
-		opserr << "FRCC material: " << tag << endln;
-		return TCL_ERROR;
-	}
-	if (Tcl_GetDouble(interp, argv[18], &FCP) != TCL_OK) {
-		opserr << "WARNING invalid FCP\n";
-		opserr << "FRCC material: " << tag << endln;
-		return TCL_ERROR;
-	}
-	if (Tcl_GetDouble(interp, argv[19], &ECU) != TCL_OK) {
-		opserr << "WARNING invalid ECU\n";
-		opserr << "FRCC material: " << tag << endln;
-		return TCL_ERROR;
-	}
-	if (Tcl_GetDouble(interp, argv[20], &PARAC1) != TCL_OK) {
-		opserr << "WARNING invalid PARAC1\n";
-		opserr << "FRCC material: " << tag << endln;
-		return TCL_ERROR;
-	}
-	if (Tcl_GetDouble(interp, argv[21], &PARAC2) != TCL_OK) {
-		opserr << "WARNING invalid PARAC2\n";
-		opserr << "FRCC material: " << tag << endln;
-		return TCL_ERROR;
-	}
-	if (Tcl_GetDouble(interp, argv[22], &PARAC3) != TCL_OK) {
-		opserr << "WARNING invalid PARAC3\n";
-		opserr << "FRCC material: " << tag << endln;
-		return TCL_ERROR;
-	}
-	if (Tcl_GetDouble(interp, argv[23], &PARAC4) != TCL_OK) {
-		opserr << "WARNING invalid PARAC4\n";
-		opserr << "FRCC material: " << tag << endln;
-		return TCL_ERROR;
-	}
-	if (Tcl_GetDouble(interp, argv[24], &PARAC5) != TCL_OK) {
-		opserr << "WARNING invalid PARAC5\n";
-		opserr << "FRCC material: " << tag << endln;
-		return TCL_ERROR;
-	}
-	if (Tcl_GetDouble(interp, argv[25], &PARAC6) != TCL_OK) {
-		opserr << "WARNING invalid PARAC6\n";
-		opserr << "FRCC material: " << tag << endln;
-		return TCL_ERROR;
-	}
-	if (Tcl_GetDouble(interp, argv[26], &RC) != TCL_OK) {
-		opserr << "WARNING invalid RC\n";
-		opserr << "FRCC material: " << tag << endln;
-		return TCL_ERROR;
-	}
-
-	theMaterial = new FRCC(tag, EC, ET1, FT1, ET2, FT2, ETU, FTU, STU, PARAT1, PARAT2, PARAT3, PARAT4, PARAT5, PARAT6,
-		ECP, FCP, ECU, PARAC1, PARAC2, PARAC3, PARAC4, PARAC5, PARAC6, RC);
-	} else if ((strcmp(argv[1],"Cast") == 0) || (strcmp(argv[1],"CastFuse") == 0)) {
->>>>>>> 203c5bce
       void *theMat = OPS_Cast();
       if (theMat != 0) 
 	theMaterial = (UniaxialMaterial *)theMat;
